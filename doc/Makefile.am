--- conflicted
+++ resolved
@@ -1,11 +1,6 @@
 # This file is part of SWIFT.
-<<<<<<< HEAD
 # Copyright (c) 2012 pedro.gonnet@durham.ac.uk
 #                    matthieu.schaller@durham.ac.uk.
-=======
-# Copyright (c) 2012 Pedro Gonnet (pedro.gonnet@durham.ac.uk),
-#                    Matthieu Schaller (matthieu.schaller@durham.ac.uk).
->>>>>>> 6d9f54ae
 #
 # This program is free software: you can redistribute it and/or modify
 # it under the terms of the GNU General Public License as published by
@@ -19,11 +14,6 @@
 #
 # You should have received a copy of the GNU General Public License
 # along with this program.  If not, see <http://www.gnu.org/licenses/>.
-<<<<<<< HEAD
-
-# Add the source directory and debug to CFLAGS
-=======
->>>>>>> 6d9f54ae
 
 doxyfile.stamp: 
 if HAVE_DOXYGEN
