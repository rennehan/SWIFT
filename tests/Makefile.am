--- conflicted
+++ resolved
@@ -22,20 +22,13 @@
 
 # List of programs and scripts to run in the test suite
 TESTS = testGreetings testReading.sh testSingle testPair.sh testPairPerturbed.sh \
-<<<<<<< HEAD
-	test27cells.sh test27cellsPerturbed.sh testParser.sh testKernel dump_test
-
-# List of test programs to compile
-check_PROGRAMS = testGreetings testReading testSingle testTimeIntegration \
-		 testSPHStep testPair test27cells testParser testKernel dump_test
-=======
-	test27cells.sh test27cellsPerturbed.sh testParser.sh testKernel \
+	test27cells.sh test27cellsPerturbed.sh testParser.sh testKernel dump_test \
   threadpool_test
 
 # List of test programs to compile
 check_PROGRAMS = testGreetings testReading testSingle testTimeIntegration \
-		 testSPHStep testPair test27cells testParser testKernel threadpool_test
->>>>>>> d3624d5d
+		 testSPHStep testPair test27cells testParser testKernel dump_test \
+     threadpool_test
 
 # Sources for the individual programs
 testGreetings_SOURCES = testGreetings.c
@@ -56,11 +49,9 @@
 
 testKernel_SOURCES = testKernel.c
 
-<<<<<<< HEAD
 dump_test_SOURCES = dump_test.c
-=======
+
 threadpool_test_SOURCES = threadpool_test.c
->>>>>>> d3624d5d
 
 # Files necessary for distribution
 EXTRA_DIST = testReading.sh makeInput.py testPair.sh testPairPerturbed.sh \
