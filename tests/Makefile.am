# This file is part of SWIFT.
# Copyright (c) 2015 matthieu.schaller@durham.ac.uk.
# 
# This program is free software: you can redistribute it and/or modify
# it under the terms of the GNU General Public License as published by
# the Free Software Foundation, either version 3 of the License, or
# (at your option) any later version.
# 
# This program is distributed in the hope that it will be useful,
# but WITHOUT ANY WARRANTY; without even the implied warranty of
# MERCHANTABILITY or FITNESS FOR A PARTICULAR PURPOSE.  See the
# GNU General Public License for more details.
# 
# You should have received a copy of the GNU General Public License
# along with this program.  If not, see <http://www.gnu.org/licenses/>.

# Add the source directory and debug to CFLAGS
AM_CFLAGS = -I$(top_srcdir)/src $(HDF5_CPPFLAGS)

AM_LDFLAGS = ../src/.libs/libswiftsim.a $(HDF5_LDFLAGS) $(HDF5_LIBS) $(FFTW_LIBS)

# List of programs and scripts to run in the test suite
TESTS = testGreetings testMaths testReading.sh testSingle testKernel testSymmetry \
        testActivePair.sh test27cells.sh test27cellsPerturbed.sh  \
        testParser.sh testSPHStep test125cells.sh test125cellsPerturbed.sh testFFT \
        testAdiabaticIndex testRiemannExact testRiemannTRRS testRiemannHLLC \
<<<<<<< HEAD
        testMatrixInversion testThreadpool testDump testLogger \
        testVoronoi1D testVoronoi2D testVoronoi3D testGravityDerivatives \
=======
        testMatrixInversion testThreadpool testDump testLogger testInteractions.sh \
        testVoronoi1D testVoronoi2D testVoronoi3D \
>>>>>>> 1969a156
	testPeriodicBC.sh testPeriodicBCPerturbed.sh

# List of test programs to compile
check_PROGRAMS = testGreetings testReading testSingle testTimeIntegration \
		 testSPHStep testActivePair test27cells test125cells testParser \
                 testKernel testFFT testInteractions testMaths \
                 testSymmetry testThreadpool benchmarkInteractions \
                 testAdiabaticIndex testRiemannExact testRiemannTRRS \
                 testRiemannHLLC testMatrixInversion testDump testLogger \
		 testVoronoi1D testVoronoi2D testVoronoi3D testPeriodicBC \
		 testGravityDerivatives

# Rebuild tests when SWIFT is updated.
$(check_PROGRAMS): ../src/.libs/libswiftsim.a

# Sources for the individual programs
testGreetings_SOURCES = testGreetings.c

testMaths_SOURCES = testMaths.c

testReading_SOURCES = testReading.c

testSymmetry_SOURCES = testSymmetry.c

testTimeIntegration_SOURCES = testTimeIntegration.c

testSPHStep_SOURCES = testSPHStep.c

testSingle_SOURCES = testSingle.c

testActivePair_SOURCES = testActivePair.c

test27cells_SOURCES = test27cells.c

testPeriodicBC_SOURCES = testPeriodicBC.c

test125cells_SOURCES = test125cells.c

testParser_SOURCES = testParser.c

testKernel_SOURCES = testKernel.c

testFFT_SOURCES = testFFT.c

testInteractions_SOURCES = testInteractions.c

benchmarkInteractions_SOURCES = benchmarkInteractions.c

testAdiabaticIndex_SOURCES = testAdiabaticIndex.c

testRiemannExact_SOURCES = testRiemannExact.c

testRiemannTRRS_SOURCES = testRiemannTRRS.c

testRiemannHLLC_SOURCES = testRiemannHLLC.c

testMatrixInversion_SOURCES = testMatrixInversion.c

testVoronoi1D_SOURCES = testVoronoi1D.c

testVoronoi2D_SOURCES = testVoronoi2D.c

testVoronoi3D_SOURCES = testVoronoi3D.c

testThreadpool_SOURCES = testThreadpool.c

testDump_SOURCES = testDump.c

testLogger_SOURCES = testLogger.c

testGravityDerivatives_SOURCES = testGravityDerivatives.c

# Files necessary for distribution
EXTRA_DIST = testReading.sh makeInput.py testActivePair.sh \
	     test27cells.sh test27cellsPerturbed.sh testParser.sh testPeriodicBC.sh \
	     testPeriodicBCPerturbed.sh test125cells.sh test125cellsPerturbed.sh testParserInput.yaml \
	     difffloat.py tolerance_125_normal.dat tolerance_125_perturbed.dat \
             tolerance_27_normal.dat tolerance_27_perturbed.dat tolerance_27_perturbed_h.dat tolerance_27_perturbed_h2.dat \
	     tolerance_testInteractions.dat tolerance_pair_active.dat \
	     fft_params.yml tolerance_periodic_BC_normal.dat tolerance_periodic_BC_perturbed.dat<|MERGE_RESOLUTION|>--- conflicted
+++ resolved
@@ -24,13 +24,8 @@
         testActivePair.sh test27cells.sh test27cellsPerturbed.sh  \
         testParser.sh testSPHStep test125cells.sh test125cellsPerturbed.sh testFFT \
         testAdiabaticIndex testRiemannExact testRiemannTRRS testRiemannHLLC \
-<<<<<<< HEAD
-        testMatrixInversion testThreadpool testDump testLogger \
+        testMatrixInversion testThreadpool testDump testLogger testInteractions.sh \
         testVoronoi1D testVoronoi2D testVoronoi3D testGravityDerivatives \
-=======
-        testMatrixInversion testThreadpool testDump testLogger testInteractions.sh \
-        testVoronoi1D testVoronoi2D testVoronoi3D \
->>>>>>> 1969a156
 	testPeriodicBC.sh testPeriodicBCPerturbed.sh
 
 # List of test programs to compile
