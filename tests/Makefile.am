--- conflicted
+++ resolved
@@ -21,24 +21,14 @@
 AM_LDFLAGS = ../src/.libs/libswiftsim.a $(HDF5_LDFLAGS) $(HDF5_LIBS)
 
 # List of programs and scripts to run in the test suite
-<<<<<<< HEAD
 TESTS = testGreetings testMaths testReading.sh testSingle testKernel testSymmetry \
-	testPair.sh testPairPerturbed.sh test27cells.sh test27cellsPerturbed.sh \
-	testParser.sh testSPHStep 
-
-# List of test programs to compile
-check_PROGRAMS = testGreetings testMaths testReading testSingle testKernel testSymmetry \
-		 testTimeIntegration testSPHStep testPair test27cells testParser testInteractions
-=======
-TESTS = testGreetings testReading.sh testSingle testPair.sh testPairPerturbed.sh \
-	test27cells.sh test27cellsPerturbed.sh testParser.sh testKernel testSPHStep \
-	test125cells.sh
+        testPair.sh testPairPerturbed.sh test27cells.sh test27cellsPerturbed.sh  \
+        testParser.sh testSPHStep test125cells.sh
 
 # List of test programs to compile
 check_PROGRAMS = testGreetings testReading testSingle testTimeIntegration \
 		 testSPHStep testPair test27cells test125cells testParser \
-                 testKernel testInteractions
->>>>>>> bd9ec753
+                 testKernel testInteractions testMaths testSymmetry
 
 # Sources for the individual programs
 testGreetings_SOURCES = testGreetings.c
