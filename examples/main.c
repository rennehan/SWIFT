/*******************************************************************************
 * This file is part of SWIFT.
 * Copyright (c) 2012 Pedro Gonnet (pedro.gonnet@durham.ac.uk),
 *                    Matthieu Schaller (matthieu.schaller@durham.ac.uk)
 *               2015 Peter W. Draper (p.w.draper@durham.ac.uk)
 *                    Angus Lepper (angus.lepper@ed.ac.uk)
 *               2016 John A. Regan (john.a.regan@durham.ac.uk)
 *                    Tom Theuns (tom.theuns@durham.ac.uk)
 *
 * This program is free software: you can redistribute it and/or modify
 * it under the terms of the GNU Lesser General Public License as published
 * by the Free Software Foundation, either version 3 of the License, or
 * (at your option) any later version.
 *
 * This program is distributed in the hope that it will be useful,
 * but WITHOUT ANY WARRANTY; without even the implied warranty of
 * MERCHANTABILITY or FITNESS FOR A PARTICULAR PURPOSE.  See the
 * GNU General Public License for more details.
 *
 * You should have received a copy of the GNU Lesser General Public License
 * along with this program.  If not, see <http://www.gnu.org/licenses/>.
 *
 ******************************************************************************/

/* Config parameters. */
#include "../config.h"

/* Some standard headers. */
#include <errno.h>
#include <fenv.h>
#include <libgen.h>
#include <stdio.h>
#include <stdlib.h>
#include <string.h>
#include <sys/stat.h>
#include <unistd.h>

/* MPI headers. */
#ifdef WITH_MPI
#include <mpi.h>
#endif

/* Local headers. */
#include "swift.h"

/* Engine policy flags. */
#ifndef ENGINE_POLICY
#define ENGINE_POLICY engine_policy_none
#endif

/* Global profiler. */
struct profiler prof;

/**
 * @brief Help messages for the command line parameters.
 */
void print_help_message(void) {

  printf("\nUsage: swift [OPTION]... PARAMFILE\n");
  printf("       swift_mpi [OPTION]... PARAMFILE\n\n");

  printf("Valid options are:\n");
  printf("  %2s %14s %s\n", "-a", "", "Pin runners using processor affinity.");
  printf("  %2s %14s %s\n", "-c", "",
         "Run with cosmological time integration.");
  printf("  %2s %14s %s\n", "-C", "", "Run with cooling.");
  printf(
      "  %2s %14s %s\n", "-d", "",
      "Dry run. Read the parameter file, allocate memory but does not read ");
  printf(
      "  %2s %14s %s\n", "", "",
      "the particles from ICs and exit before the start of time integration.");
  printf("  %2s %14s %s\n", "", "",
         "Allows user to check validy of parameter and IC files as well as "
         "memory limits.");
  printf("  %2s %14s %s\n", "-D", "",
         "Always drift all particles even the ones far from active particles. "
         "This emulates");
  printf("  %2s %14s %s\n", "", "",
         "Gadget-[23] and GIZMO's default behaviours.");
  printf("  %2s %14s %s\n", "-e", "",
         "Enable floating-point exceptions (debugging mode).");
  printf("  %2s %14s %s\n", "-f", "{int}",
         "Overwrite the CPU frequency (Hz) to be used for time measurements.");
  printf("  %2s %14s %s\n", "-g", "",
         "Run with an external gravitational potential.");
  printf("  %2s %14s %s\n", "-G", "", "Run with self-gravity.");
  printf("  %2s %14s %s\n", "-M", "",
         "Reconstruct the multipoles every time-step.");
  printf("  %2s %14s %s\n", "-n", "{int}",
         "Execute a fixed number of time steps. When unset use the time_end "
         "parameter to stop.");
  printf("  %2s %14s %s\n", "-o", "{str}",
         "Generate a default output parameter file.");
  printf("  %2s %14s %s\n", "-P", "{sec:par:val}",
         "Set parameter value and overwrites values read from the parameters "
         "file. Can be used more than once.");
  printf("  %2s %14s %s\n", "-r", "", "Continue using restart files.");
  printf("  %2s %14s %s\n", "-s", "", "Run with hydrodynamics.");
  printf("  %2s %14s %s\n", "-S", "", "Run with stars.");
  printf("  %2s %14s %s\n", "-b", "", "Run with stars feedback.");
  printf("  %2s %14s %s\n", "-t", "{int}",
         "The number of threads to use on each MPI rank. Defaults to 1 if not "
         "specified.");
  printf("  %2s %14s %s\n", "-T", "", "Print timers every time-step.");
  printf("  %2s %14s %s\n", "-v", "[12]", "Increase the level of verbosity:");
  printf("  %2s %14s %s\n", "", "", "1: MPI-rank 0 writes,");
  printf("  %2s %14s %s\n", "", "", "2: All MPI-ranks write.");
  printf("  %2s %14s %s\n", "-x", "", "Run with structure finding.");
  printf("  %2s %14s %s\n", "-y", "{int}",
         "Time-step frequency at which task graphs are dumped.");
  printf("  %2s %14s %s\n", "-Y", "{int}",
         "Time-step frequency at which threadpool tasks are dumped.");
  printf("  %2s %14s %s\n", "-h", "", "Print this help message and exit.");
  printf(
      "\nSee the file parameter_example.yml for an example of "
      "parameter file.\n");
}

/**
 * @brief Main routine that loads a few particles and generates some output.
 *
 */
int main(int argc, char *argv[]) {

  struct clocks_time tic, toc;
  struct engine e;

  /* Structs used by the engine. Declare now to make sure these are always in
   * scope.  */
  struct chemistry_global_data chemistry;
  struct cooling_function_data cooling_func;
  struct cosmology cosmo;
  struct external_potential potential;
  struct pm_mesh mesh;
  struct gpart *gparts = NULL;
  struct gravity_props gravity_properties;
  struct hydro_props hydro_properties;
  struct stars_props stars_properties;
  struct part *parts = NULL;
  struct phys_const prog_const;
  struct sourceterms sourceterms;
  struct space s;
  struct spart *sparts = NULL;
  struct unit_system us;

  int nr_nodes = 1, myrank = 0;

#ifdef WITH_MPI
  /* Start by initializing MPI. */
  int res = 0, prov = 0;
  if ((res = MPI_Init_thread(&argc, &argv, MPI_THREAD_MULTIPLE, &prov)) !=
      MPI_SUCCESS)
    error("Call to MPI_Init failed with error %i.", res);
  if (prov != MPI_THREAD_MULTIPLE)
    error(
        "MPI does not provide the level of threading"
        " required (MPI_THREAD_MULTIPLE).");
  if ((res = MPI_Comm_size(MPI_COMM_WORLD, &nr_nodes)) != MPI_SUCCESS)
    error("MPI_Comm_size failed with error %i.", res);
  if ((res = MPI_Comm_rank(MPI_COMM_WORLD, &myrank)) != MPI_SUCCESS)
    error("Call to MPI_Comm_rank failed with error %i.", res);

  /* Make sure messages are stamped with the correct rank. */
  engine_rank = myrank;

  if ((res = MPI_Comm_set_errhandler(MPI_COMM_WORLD, MPI_ERRORS_RETURN)) !=
      MPI_SUCCESS)
    error("Call to MPI_Comm_set_errhandler failed with error %i.", res);
  if (myrank == 0)
    printf("[0000] [00000.0] main: MPI is up and running with %i node(s).\n\n",
           nr_nodes);
  if (nr_nodes == 1) {
    message("WARNING: you are running with one MPI rank.");
    message("WARNING: you should use the non-MPI version of this program.");
  }
  fflush(stdout);

#endif

  /* Welcome to SWIFT, you made the right choice */
  if (myrank == 0) greetings();

  int with_aff = 0;
  int dry_run = 0;
  int dump_tasks = 0;
  int dump_threadpool = 0;
  int nsteps = -2;
  int restart = 0;
  int with_cosmology = 0;
  int with_external_gravity = 0;
  int with_sourceterms = 0;
  int with_cooling = 0;
  int with_self_gravity = 0;
  int with_hydro = 0;
  int with_stars = 0;
<<<<<<< HEAD
  int with_fof = 0;
=======
  int with_feedback = 0;
>>>>>>> cee4c633
  int with_fp_exceptions = 0;
  int with_drift_all = 0;
  int with_mpole_reconstruction = 0;
  int with_structure_finding = 0;
  int verbose = 0;
  int nr_threads = 1;
  int with_verbose_timers = 0;
  int nparams = 0;
  char output_parameters_filename[200] = "";
  char *cmdparams[PARSER_MAX_NO_OF_PARAMS];
  char paramFileName[200] = "";
  char restart_file[200] = "";
  unsigned long long cpufreq = 0;

  /* Parse the parameters */
  int c;
<<<<<<< HEAD
  while ((c = getopt(argc, argv, "acCdDef:FgGhMn:o:P:rsSt:Tuv:xy:Y:")) != -1)
=======
  while ((c = getopt(argc, argv, "abcCdDef:FgGhMn:o:P:rsSt:Tv:xy:Y:")) != -1)
>>>>>>> cee4c633
    switch (c) {
      case 'a':
#if defined(HAVE_SETAFFINITY) && defined(HAVE_LIBNUMA)
        with_aff = 1;
#else
        error("Need NUMA support for thread affinity");
#endif
        break;
      case 'b':
        with_feedback = 1;
        break;
      case 'c':
        with_cosmology = 1;
        break;
      case 'C':
        with_cooling = 1;
        break;
      case 'd':
        dry_run = 1;
        break;
      case 'D':
        with_drift_all = 1;
        break;
      case 'e':
#ifdef HAVE_FE_ENABLE_EXCEPT
        with_fp_exceptions = 1;
#else
        error("Need support for floating point exception on this platform");
#endif
        break;
      case 'f':
        if (sscanf(optarg, "%llu", &cpufreq) != 1) {
          if (myrank == 0) printf("Error parsing CPU frequency (-f).\n");
          if (myrank == 0) print_help_message();
          return 1;
        }
        break;
      case 'F':
        with_sourceterms = 1;
        break;
      case 'g':
        with_external_gravity = 1;
        break;
      case 'G':
        with_self_gravity = 1;
        break;
      case 'h':
        if (myrank == 0) print_help_message();
        return 0;
      case 'M':
        with_mpole_reconstruction = 1;
        break;
      case 'n':
        if (sscanf(optarg, "%d", &nsteps) != 1) {
          if (myrank == 0) printf("Error parsing fixed number of steps.\n");
          if (myrank == 0) print_help_message();
          return 1;
        }
        break;
      case 'o':
        if (sscanf(optarg, "%s", output_parameters_filename) != 1) {
          if (myrank == 0) {
            printf("Error parsing output fields filename");
            print_help_message();
          }
          return 1;
        }
        break;
      case 'P':
        cmdparams[nparams] = optarg;
        nparams++;
        break;
      case 'r':
        restart = 1;
        break;
      case 's':
        with_hydro = 1;
        break;
      case 'S':
        with_stars = 1;
        break;
      case 't':
        if (sscanf(optarg, "%d", &nr_threads) != 1) {
          if (myrank == 0)
            printf("Error parsing the number of threads (-t).\n");
          if (myrank == 0) print_help_message();
          return 1;
        }
        break;
      case 'T':
        with_verbose_timers = 1;
        break;
      case 'u':
        with_fof = 1;
        break;
      case 'v':
        if (sscanf(optarg, "%d", &verbose) != 1) {
          if (myrank == 0) printf("Error parsing verbosity level (-v).\n");
          if (myrank == 0) print_help_message();
          return 1;
        }
        break;
      case 'x':
#ifdef HAVE_VELOCIRAPTOR
        with_structure_finding = 1;
#else
        error(
            "Error: (-x) needs to have the code compiled with VELOCIraptor "
            "linked in.");
#endif
        break;
      case 'y':
        if (sscanf(optarg, "%d", &dump_tasks) != 1) {
          if (myrank == 0) printf("Error parsing dump_tasks (-y). \n");
          if (myrank == 0) print_help_message();
          return 1;
        }
#ifndef SWIFT_DEBUG_TASKS
        if (dump_tasks) {
          error(
              "Task dumping is only possible if SWIFT was configured with the "
              "--enable-task-debugging option.");
        }
#endif
        break;
      case 'Y':
        if (sscanf(optarg, "%d", &dump_threadpool) != 1) {
          if (myrank == 0) printf("Error parsing dump_threadpool (-Y). \n");
          if (myrank == 0) print_help_message();
          return 1;
        }
#ifndef SWIFT_DEBUG_THREADPOOL
        if (dump_threadpool) {
          error(
              "Threadpool dumping is only possible if SWIFT was configured "
              "with the "
              "--enable-threadpool-debugging option.");
        }
#endif
        break;
      case '?':
        if (myrank == 0) print_help_message();
        return 1;
        break;
    }

  /* Write output parameter file */
  if (myrank == 0 && strcmp(output_parameters_filename, "") != 0) {
    io_write_output_field_parameter(output_parameters_filename);
    printf("End of run.\n");
    return 0;
  }

  /* check inputs */
  if (optind == argc - 1) {
    if (!strcpy(paramFileName, argv[optind++]))
      error("Error reading parameter file name.");
  } else if (optind > argc - 1) {
    if (myrank == 0) printf("Error: A parameter file name must be provided\n");
    if (myrank == 0) print_help_message();
    return 1;
  } else {
    if (myrank == 0) printf("Error: Too many parameters given\n");
    if (myrank == 0) print_help_message();
    return 1;
  }
  if (!with_self_gravity && !with_hydro && !with_external_gravity) {
    if (myrank == 0)
      printf("Error: At least one of -s, -g or -G must be chosen.\n");
    if (myrank == 0) print_help_message();
    return 1;
  }
  if (with_stars && !with_external_gravity && !with_self_gravity) {
    if (myrank == 0)
      printf(
          "Error: Cannot process stars without gravity, -g or -G must be "
          "chosen.\n");
    if (myrank == 0) print_help_message();
    return 1;
  }
  if (with_fof && !with_external_gravity && !with_self_gravity) {
    if (myrank == 0)
      printf(
          "Error: Cannot perform FOF search without gravity, -g or -G must be "
          "chosen.\n");
    if (myrank == 0) print_help_message();
    return 1;
  }

  if (!with_stars && with_feedback) {
    if (myrank == 0)
      printf(
          "Error: Cannot process feedback without stars, -S must be "
          "chosen.\n");
    if (myrank == 0) print_help_message();
    return 1;
  }

/* Let's pin the main thread, now we know if affinity will be used. */
#if defined(HAVE_SETAFFINITY) && defined(HAVE_LIBNUMA) && defined(_GNU_SOURCE)
  if (with_aff &&
      ((ENGINE_POLICY)&engine_policy_setaffinity) == engine_policy_setaffinity)
    engine_pin();
#endif

  /* Genesis 1.1: And then, there was time ! */
  clocks_set_cpufreq(cpufreq);

  /* How vocal are we ? */
  const int talking = (verbose == 1 && myrank == 0) || (verbose == 2);

  if (myrank == 0 && dry_run)
    message(
        "Executing a dry run. No i/o or time integration will be performed.");

  /* Report CPU frequency.*/
  cpufreq = clocks_get_cpufreq();
  if (myrank == 0) {
    message("CPU frequency used for tick conversion: %llu Hz", cpufreq);
  }

/* Report host name(s). */
#ifdef WITH_MPI
  if (talking) {
    message("Rank %d running on: %s", myrank, hostname());
  }
#else
  message("Running on: %s", hostname());
#endif

/* Do we have debugging checks ? */
#ifdef SWIFT_DEBUG_CHECKS
  if (myrank == 0)
    message("WARNING: Debugging checks activated. Code will be slower !");
#endif

/* Do we have debugging checks ? */
#ifdef SWIFT_USE_NAIVE_INTERACTIONS
  if (myrank == 0)
    message(
        "WARNING: Naive cell interactions activated. Code will be slower !");
#endif

/* Do we have gravity accuracy checks ? */
#ifdef SWIFT_GRAVITY_FORCE_CHECKS
  if (myrank == 0)
    message(
        "WARNING: Checking 1/%d of all gpart for gravity accuracy. Code will "
        "be slower !",
        SWIFT_GRAVITY_FORCE_CHECKS);
#endif

  /* Do we choke on FP-exceptions ? */
  if (with_fp_exceptions) {
#ifdef HAVE_FE_ENABLE_EXCEPT
    feenableexcept(FE_DIVBYZERO | FE_INVALID | FE_OVERFLOW);
#endif
    if (myrank == 0)
      message("WARNING: Floating point exceptions will be reported.");
  }

/* Do we have slow barriers? */
#ifndef HAVE_PTHREAD_BARRIERS
  if (myrank == 0)
    message("WARNING: Non-optimal thread barriers are being used.");
#endif

  /* How large are the parts? */
  if (myrank == 0) {
    message("sizeof(part)        is %4zi bytes.", sizeof(struct part));
    message("sizeof(xpart)       is %4zi bytes.", sizeof(struct xpart));
    message("sizeof(spart)       is %4zi bytes.", sizeof(struct spart));
    message("sizeof(gpart)       is %4zi bytes.", sizeof(struct gpart));
    message("sizeof(multipole)   is %4zi bytes.", sizeof(struct multipole));
    message("sizeof(grav_tensor) is %4zi bytes.", sizeof(struct grav_tensor));
    message("sizeof(task)        is %4zi bytes.", sizeof(struct task));
    message("sizeof(cell)        is %4zi bytes.", sizeof(struct cell));
  }

  /* Read the parameter file */
  struct swift_params *params =
      (struct swift_params *)malloc(sizeof(struct swift_params));
  if (params == NULL) error("Error allocating memory for the parameter file.");
  if (myrank == 0) {
    message("Reading runtime parameters from file '%s'", paramFileName);
    parser_read_file(paramFileName, params);

    /* Handle any command-line overrides. */
    if (nparams > 0) {
      message(
          "Overwriting values read from the YAML file with command-line "
          "values.");
      for (int k = 0; k < nparams; k++) parser_set_param(params, cmdparams[k]);
    }
  }
#ifdef WITH_MPI
  /* Broadcast the parameter file */
  MPI_Bcast(params, sizeof(struct swift_params), MPI_BYTE, 0, MPI_COMM_WORLD);
#endif

  /* Temporary early aborts for modes not supported over MPI. */
#ifdef WITH_MPI
  if (with_mpole_reconstruction && nr_nodes > 1)
    error("Cannot reconstruct m-poles every step over MPI (yet).");
#endif

#ifdef WITH_MPI
  if (with_feedback) error("Can't run with feedback over MPI (yet).");
#endif

#if defined(WITH_MPI) && defined(HAVE_VELOCIRAPTOR)
  if (with_structure_finding && nr_nodes > 1)
    error("VEOCIraptor not yet enabled over MPI.");
#endif

  /* Check that we can write the snapshots by testing if the output
   * directory exists and is searchable and writable. */
  char basename[PARSER_MAX_LINE_SIZE];
  parser_get_param_string(params, "Snapshots:basename", basename);
  const char *dirp = dirname(basename);
  if (access(dirp, W_OK | X_OK) != 0) {
    error("Cannot write snapshots in directory %s (%s)", dirp, strerror(errno));
  }

  /* Check that we can write the structure finding catalogues by testing if the
   * output
   * directory exists and is searchable and writable. */
  if (with_structure_finding) {
    char stfbasename[PARSER_MAX_LINE_SIZE];
    parser_get_param_string(params, "StructureFinding:basename", stfbasename);
    const char *stfdirp = dirname(stfbasename);
    if (access(stfdirp, W_OK | X_OK) != 0) {
      error("Cannot write stf catalogues in directory %s (%s)", stfdirp,
            strerror(errno));
    }
  }

  /* Prepare the domain decomposition scheme */
  struct repartition reparttype;
#ifdef WITH_MPI
  struct partition initial_partition;
  partition_init(&initial_partition, &reparttype, params, nr_nodes);

  /* Let's report what we did */
  if (myrank == 0) {
#if defined(HAVE_PARMETIS)
    if (reparttype.usemetis)
      message("Using METIS serial partitioning:");
    else
      message("Using ParMETIS partitioning:");
#else
    message("Using METIS serial partitioning:");
#endif
    message("  initial partitioning: %s",
            initial_partition_name[initial_partition.type]);
    if (initial_partition.type == INITPART_GRID)
      message("    grid set to [ %i %i %i ].", initial_partition.grid[0],
              initial_partition.grid[1], initial_partition.grid[2]);
    message("  repartitioning: %s", repartition_name[reparttype.type]);
  }
#endif

  /* Common variables for restart and IC sections. */
  int clean_smoothing_length_values = 0;
  int flag_entropy_ICs = 0;

  /* Work out where we will read and write restart files. */
  char restart_dir[PARSER_MAX_LINE_SIZE];
  parser_get_opt_param_string(params, "Restarts:subdir", restart_dir,
                              "restart");

  /* The directory must exist. */
  if (myrank == 0) {
    if (access(restart_dir, W_OK | X_OK) != 0) {
      if (restart) {
        error("Cannot restart as no restart subdirectory: %s (%s)", restart_dir,
              strerror(errno));
      } else {
        if (mkdir(restart_dir, 0777) != 0)
          error("Failed to create restart directory: %s (%s)", restart_dir,
                strerror(errno));
      }
    }
  }

  /* Basename for any restart files. */
  char restart_name[PARSER_MAX_LINE_SIZE];
  parser_get_opt_param_string(params, "Restarts:basename", restart_name,
                              "swift");

  /* How often to check for the stop file and dump restarts and exit the
   * application. */
  int restart_stop_steps =
      parser_get_opt_param_int(params, "Restarts:stop_steps", 100);

  /* If restarting, look for the restart files. */
  if (restart) {

    /* Attempting a restart. */
    char **restart_files = NULL;
    int restart_nfiles = 0;

    if (myrank == 0) {
      message("Restarting SWIFT");

      /* Locate the restart files. */
      restart_files =
          restart_locate(restart_dir, restart_name, &restart_nfiles);
      if (restart_nfiles == 0)
        error("Failed to locate any restart files in %s", restart_dir);

      /* We need one file per rank. */
      if (restart_nfiles != nr_nodes)
        error("Incorrect number of restart files, expected %d found %d",
              nr_nodes, restart_nfiles);

      if (verbose > 0)
        for (int i = 0; i < restart_nfiles; i++)
          message("found restart file: %s", restart_files[i]);
    }

#ifdef WITH_MPI
    /* Distribute the restart files, need one for each rank. */
    if (myrank == 0) {

      for (int i = 1; i < nr_nodes; i++) {
        strcpy(restart_file, restart_files[i]);
        MPI_Send(restart_file, 200, MPI_BYTE, i, 0, MPI_COMM_WORLD);
      }

      /* Keep local file. */
      strcpy(restart_file, restart_files[0]);

      /* Finished with the list. */
      restart_locate_free(restart_nfiles, restart_files);

    } else {
      MPI_Recv(restart_file, 200, MPI_BYTE, 0, 0, MPI_COMM_WORLD,
               MPI_STATUS_IGNORE);
    }
    if (verbose > 1) message("local restart file = %s", restart_file);
#else

    /* Just one restart file. */
    strcpy(restart_file, restart_files[0]);
#endif

    /* Now read it. */
    restart_read(&e, restart_file);

    /* And initialize the engine with the space and policies. */
    if (myrank == 0) clocks_gettime(&tic);
    engine_config(1, &e, params, nr_nodes, myrank, nr_threads, with_aff,
                  talking, restart_file);
    if (myrank == 0) {
      clocks_gettime(&toc);
      message("engine_config took %.3f %s.", clocks_diff(&tic, &toc),
              clocks_getunit());
      fflush(stdout);
    }

    /* Check if we are already done when given steps on the command-line. */
    if (e.step >= nsteps && nsteps > 0)
      error("Not restarting, already completed %d steps", e.step);

  } else {

    /* Not restarting so look for the ICs. */
    /* Initialize unit system and constants */
    units_init_from_params(&us, params, "InternalUnitSystem");
    phys_const_init(&us, params, &prog_const);
    if (myrank == 0) {
      message("Internal unit system: U_M = %e g.", us.UnitMass_in_cgs);
      message("Internal unit system: U_L = %e cm.", us.UnitLength_in_cgs);
      message("Internal unit system: U_t = %e s.", us.UnitTime_in_cgs);
      message("Internal unit system: U_I = %e A.", us.UnitCurrent_in_cgs);
      message("Internal unit system: U_T = %e K.", us.UnitTemperature_in_cgs);
      phys_const_print(&prog_const);
    }

    /* Initialise the cosmology */
    if (with_cosmology)
      cosmology_init(params, &us, &prog_const, &cosmo);
    else
      cosmology_init_no_cosmo(&cosmo);
    if (myrank == 0 && with_cosmology) cosmology_print(&cosmo);

    /* Initialise the hydro properties */
    if (with_hydro)
      hydro_props_init(&hydro_properties, &prog_const, &us, params);
    else
      bzero(&hydro_properties, sizeof(struct hydro_props));

    /* Initialise the equation of state */
    if (with_hydro)
      eos_init(&eos, &prog_const, &us, params);
    else
      bzero(&eos, sizeof(struct eos_parameters));

    /* Initialise the stars properties */
    if (with_stars)
      stars_props_init(&stars_properties, &prog_const, &us, params,
                       &hydro_properties);
    else
      bzero(&stars_properties, sizeof(struct stars_props));

    /* Initialise the gravity properties */
    if (with_self_gravity)
      gravity_props_init(&gravity_properties, params, &cosmo, with_cosmology);
    else
      bzero(&gravity_properties, sizeof(struct gravity_props));

    /* Read particles and space information from (GADGET) ICs */
    char ICfileName[200] = "";
    parser_get_param_string(params, "InitialConditions:file_name", ICfileName);
    const int replicate =
        parser_get_opt_param_int(params, "InitialConditions:replicate", 1);
    clean_smoothing_length_values = parser_get_opt_param_int(
        params, "InitialConditions:cleanup_smoothing_lengths", 0);
    const int cleanup_h = parser_get_opt_param_int(
        params, "InitialConditions:cleanup_h_factors", 0);
    const int cleanup_sqrt_a = parser_get_opt_param_int(
        params, "InitialConditions:cleanup_velocity_factors", 0);
    const int generate_gas_in_ics = parser_get_opt_param_int(
        params, "InitialConditions:generate_gas_in_ics", 0);
    if (generate_gas_in_ics && flag_entropy_ICs)
      error("Can't generate gas if the entropy flag is set in the ICs.");
    if (generate_gas_in_ics && !with_cosmology)
      error("Can't generate gas if the run is not cosmological.");
    if (myrank == 0) message("Reading ICs from file '%s'", ICfileName);
    if (myrank == 0 && cleanup_h)
      message("Cleaning up h-factors (h=%f)", cosmo.h);
    if (myrank == 0 && cleanup_sqrt_a)
      message("Cleaning up a-factors from velocity (a=%f)", cosmo.a);
    fflush(stdout);

    /* Get ready to read particles of all kinds */
    size_t Ngas = 0, Ngpart = 0, Nspart = 0;
    double dim[3] = {0., 0., 0.};
    int periodic = 0;
    if (myrank == 0) clocks_gettime(&tic);
#if defined(HAVE_HDF5)
#if defined(WITH_MPI)
#if defined(HAVE_PARALLEL_HDF5)
    read_ic_parallel(ICfileName, &us, dim, &parts, &gparts, &sparts, &Ngas,
                     &Ngpart, &Nspart, &periodic, &flag_entropy_ICs, with_hydro,
                     (with_external_gravity || with_self_gravity), with_stars,
                     cleanup_h, cleanup_sqrt_a, cosmo.h, cosmo.a, myrank,
                     nr_nodes, MPI_COMM_WORLD, MPI_INFO_NULL, nr_threads,
                     dry_run);
#else
    read_ic_serial(ICfileName, &us, dim, &parts, &gparts, &sparts, &Ngas,
                   &Ngpart, &Nspart, &periodic, &flag_entropy_ICs, with_hydro,
                   (with_external_gravity || with_self_gravity), with_stars,
                   cleanup_h, cleanup_sqrt_a, cosmo.h, cosmo.a, myrank,
                   nr_nodes, MPI_COMM_WORLD, MPI_INFO_NULL, nr_threads,
                   dry_run);
#endif
#else
    read_ic_single(ICfileName, &us, dim, &parts, &gparts, &sparts, &Ngas,
                   &Ngpart, &Nspart, &periodic, &flag_entropy_ICs, with_hydro,
                   (with_external_gravity || with_self_gravity), with_stars,
                   cleanup_h, cleanup_sqrt_a, cosmo.h, cosmo.a, nr_threads,
                   dry_run);
#endif
#endif
    if (myrank == 0) {
      clocks_gettime(&toc);
      message("Reading initial conditions took %.3f %s.",
              clocks_diff(&tic, &toc), clocks_getunit());
      fflush(stdout);
    }

<<<<<<< HEAD
#ifdef WITH_MPI
    //if (periodic && with_self_gravity)
    //  error("Periodic self-gravity over MPI temporarily disabled.");
#endif

#if defined(WITH_MPI) && defined(HAVE_VELOCIRAPTOR)
    if (with_structure_finding) error("VEOCIraptor not yet enabled over MPI.");
#endif

=======
>>>>>>> cee4c633
#ifdef SWIFT_DEBUG_CHECKS
    /* Check once and for all that we don't have unwanted links */
    if (!with_stars && !dry_run) {
      for (size_t k = 0; k < Ngpart; ++k)
        if (gparts[k].type == swift_type_stars) error("Linking problem");
    }
    if (!with_hydro && !dry_run) {
      for (size_t k = 0; k < Ngpart; ++k)
        if (gparts[k].type == swift_type_gas) error("Linking problem");
    }

    /* Check that the other links are correctly set */
    if (!dry_run)
      part_verify_links(parts, gparts, sparts, Ngas, Ngpart, Nspart, 1);
#endif

    /* Get the total number of particles across all nodes. */
    long long N_total[3] = {0, 0, 0};
#if defined(WITH_MPI)
    long long N_long[3] = {Ngas, Ngpart, Nspart};
    MPI_Allreduce(&N_long, &N_total, 3, MPI_LONG_LONG_INT, MPI_SUM,
                  MPI_COMM_WORLD);
#else
    N_total[0] = Ngas;
    N_total[1] = Ngpart;
    N_total[2] = Nspart;
#endif

    if (myrank == 0)
      message(
          "Read %lld gas particles, %lld stars particles and %lld gparts from "
          "the ICs.",
          N_total[0], N_total[2], N_total[1]);

    /* Verify that the fields to dump actually exist */
    if (myrank == 0) io_check_output_fields(params, N_total);

    /* Initialize the space with these data. */
    if (myrank == 0) clocks_gettime(&tic);
    space_init(&s, params, &cosmo, dim, parts, gparts, sparts, Ngas, Ngpart,
               Nspart, periodic, replicate, generate_gas_in_ics, with_hydro,
               with_self_gravity, talking, dry_run);

    if (myrank == 0) {
      clocks_gettime(&toc);
      message("space_init took %.3f %s.", clocks_diff(&tic, &toc),
              clocks_getunit());
      fflush(stdout);
    }

    /* Initialise the long-range gravity mesh */
    if (with_self_gravity && periodic) {
#ifdef HAVE_FFTW
      pm_mesh_init(&mesh, &gravity_properties, s.dim, nr_threads);
#else
      /* Need the FFTW library if periodic and self gravity. */
      error(
          "No FFTW library found. Cannot compute periodic long-range forces.");
#endif
    } else {
      pm_mesh_init_no_mesh(&mesh, s.dim);
    }

    /* Check that the matter content matches the cosmology given in the
     * parameter file. */
    if (with_cosmology && with_self_gravity && !dry_run)
      space_check_cosmology(&s, &cosmo, myrank);

/* Also update the total counts (in case of changes due to replication) */
#if defined(WITH_MPI)
    N_long[0] = s.nr_parts;
    N_long[1] = s.nr_gparts;
    N_long[2] = s.nr_sparts;
    MPI_Allreduce(&N_long, &N_total, 3, MPI_LONG_LONG_INT, MPI_SUM,
                  MPI_COMM_WORLD);
#else
    N_total[0] = s.nr_parts;
    N_total[1] = s.nr_gparts;
    N_total[2] = s.nr_sparts;
#endif

    /* Say a few nice things about the space we just created. */
    if (myrank == 0) {
      message("space dimensions are [ %.3f %.3f %.3f ].", s.dim[0], s.dim[1],
              s.dim[2]);
      message("space %s periodic.", s.periodic ? "is" : "isn't");
      message("highest-level cell dimensions are [ %i %i %i ].", s.cdim[0],
              s.cdim[1], s.cdim[2]);
      message("%zi parts in %i cells.", s.nr_parts, s.tot_cells);
      message("%zi gparts in %i cells.", s.nr_gparts, s.tot_cells);
      message("%zi sparts in %i cells.", s.nr_sparts, s.tot_cells);
      message("maximum depth is %d.", s.maxdepth);
      fflush(stdout);
    }

    /* Verify that each particle is in it's proper cell. */
    if (talking && !dry_run) {
      int icount = 0;
      space_map_cells_pre(&s, 0, &map_cellcheck, &icount);
      message("map_cellcheck picked up %i parts.", icount);
    }

    /* Verify the maximal depth of cells. */
    if (talking && !dry_run) {
      int data[2] = {s.maxdepth, 0};
      space_map_cells_pre(&s, 0, &map_maxdepth, data);
      message("nr of cells at depth %i is %i.", data[0], data[1]);
    }

    /* Initialise the external potential properties */
    if (with_external_gravity)
      potential_init(params, &prog_const, &us, &s, &potential);
    if (myrank == 0) potential_print(&potential);

    /* Initialise the cooling function properties */
    if (with_cooling) cooling_init(params, &us, &prog_const, &cooling_func);
    if (myrank == 0) cooling_print(&cooling_func);

    /* Initialise the chemistry */
    chemistry_init(params, &us, &prog_const, &chemistry);
    if (myrank == 0) chemistry_print(&chemistry);

    /* Initialise the feedback properties */
    if (with_sourceterms) sourceterms_init(params, &us, &sourceterms);
    if (with_sourceterms && myrank == 0) sourceterms_print(&sourceterms);

    /* Construct the engine policy */
    int engine_policies = ENGINE_POLICY | engine_policy_steal;
    if (with_drift_all) engine_policies |= engine_policy_drift_all;
    if (with_mpole_reconstruction)
      engine_policies |= engine_policy_reconstruct_mpoles;
    if (with_hydro) engine_policies |= engine_policy_hydro;
    if (with_self_gravity) engine_policies |= engine_policy_self_gravity;
    if (with_external_gravity)
      engine_policies |= engine_policy_external_gravity;
    if (with_cosmology) engine_policies |= engine_policy_cosmology;
    if (with_cooling) engine_policies |= engine_policy_cooling;
    if (with_sourceterms) engine_policies |= engine_policy_sourceterms;
    if (with_stars) engine_policies |= engine_policy_stars;
<<<<<<< HEAD
    if (with_fof) engine_policies |= engine_policy_fof;
=======
    if (with_feedback) engine_policies |= engine_policy_feedback;
>>>>>>> cee4c633
    if (with_structure_finding)
      engine_policies |= engine_policy_structure_finding;

    /* Initialize the engine with the space and policies. */
    if (myrank == 0) clocks_gettime(&tic);
    engine_init(&e, &s, params, N_total[0], N_total[1], N_total[2],
                engine_policies, talking, &reparttype, &us, &prog_const, &cosmo,
                &hydro_properties, &gravity_properties, &stars_properties,
                &mesh, &potential, &cooling_func, &chemistry, &sourceterms);
    engine_config(0, &e, params, nr_nodes, myrank, nr_threads, with_aff,
                  talking, restart_file);

    /* Initialise the FOF parameters. */
    if (with_fof) fof_init(&s, N_total[0], N_total[1]);
    
    if (myrank == 0) {
      clocks_gettime(&toc);
      message("engine_init took %.3f %s.", clocks_diff(&tic, &toc),
              clocks_getunit());
      fflush(stdout);
    }

    /* Get some info to the user. */
    if (myrank == 0) {
      long long N_DM = N_total[1] - N_total[2] - N_total[0];
      message(
          "Running on %lld gas particles, %lld stars particles and %lld DM "
          "particles (%lld gravity particles)",
          N_total[0], N_total[2], N_total[1] > 0 ? N_DM : 0, N_total[1]);
      message(
          "from t=%.3e until t=%.3e with %d ranks, %d threads / rank and %d "
          "task queues / rank (dt_min=%.3e, dt_max=%.3e)...",
          e.time_begin, e.time_end, nr_nodes, e.nr_threads, e.sched.nr_queues,
          e.dt_min, e.dt_max);
      fflush(stdout);
    }
  }

  /* Time to say good-bye if this was not a serious run. */
  if (dry_run) {
#ifdef WITH_MPI
    if ((res = MPI_Finalize()) != MPI_SUCCESS)
      error("call to MPI_Finalize failed with error %i.", res);
#endif
    if (myrank == 0)
      message("Time integration ready to start. End of dry-run.");
    engine_clean(&e);
    free(params);
    return 0;
  }

/* Initialise the table of Ewald corrections for the gravity checks */
#ifdef SWIFT_GRAVITY_FORCE_CHECKS
  if (s.periodic) gravity_exact_force_ewald_init(e.s->dim[0]);
#endif

/* Init the runner history. */
#ifdef HIST
  for (k = 0; k < runner_hist_N; k++) runner_hist_bins[k] = 0;
#endif

  if (!restart) {

#ifdef WITH_MPI
    /* Split the space. */
    engine_split(&e, &initial_partition);
    engine_redistribute(&e);
#endif

    /* Initialise the particles */
    engine_init_particles(&e, flag_entropy_ICs, clean_smoothing_length_values);

    /* Write the state of the system before starting time integration. */
    engine_dump_snapshot(&e);
    engine_print_stats(&e);
  
    /* Perform first FOF search after the first snapshot dump. */
    if (e.policy & engine_policy_fof) fof_search_tree(&s);

    /* Is there a dump before the end of the first time-step? */
    engine_check_for_dumps(&e);

#ifdef HAVE_VELOCIRAPTOR
    /* Call VELOCIraptor for the first time after the first snapshot dump. */
    // if (e.policy & engine_policy_structure_finding) {
    // velociraptor_init(&e);
    // velociraptor_invoke(&e);
    //}
#endif
  }

  /* Legend */
  if (myrank == 0) {
    printf("# %6s %14s %12s %12s %14s %9s %12s %12s %12s %16s [%s] %6s\n",
           "Step", "Time", "Scale-factor", "Redshift", "Time-step", "Time-bins",
           "Updates", "g-Updates", "s-Updates", "Wall-clock time",
           clocks_getunit(), "Props");
    fflush(stdout);
  }

  /* File for the timers */
  if (with_verbose_timers) timers_open_file(myrank);

  /* Create a name for restart file of this rank. */
  if (restart_genname(restart_dir, restart_name, e.nodeID, restart_file, 200) !=
      0)
    error("Failed to generate restart filename");

  /* dump the parameters as used. */

  /* used parameters */
  parser_write_params_to_file(params, "used_parameters.yml", 1);
  /* unused parameters */
  parser_write_params_to_file(params, "unused_parameters.yml", 0);

  /* Main simulation loop */
  /* ==================== */
  int force_stop = 0;
  for (int j = 0; !engine_is_done(&e) && e.step - 1 != nsteps && !force_stop;
       j++) {

    /* Reset timers */
    timers_reset_all();

    /* Take a step. */
    engine_step(&e);

    /* Print the timers. */
    if (with_verbose_timers) timers_print(e.step);

    /* Every so often allow the user to stop the application and dump the
     * restart files. */
    if (j % restart_stop_steps == 0) {
      force_stop = restart_stop_now(restart_dir, 0);
      if (myrank == 0 && force_stop)
        message("Forcing application exit, dumping restart files...");
    }

    /* Also if using nsteps to exit, will not have saved any restarts on exit,
     * make sure we do that (useful in testing only). */
    if (force_stop || (e.restart_onexit && e.step - 1 == nsteps))
      engine_dump_restarts(&e, 0, 1);

#ifdef SWIFT_DEBUG_TASKS
    /* Dump the task data using the given frequency. */
    if (dump_tasks && (dump_tasks == 1 || j % dump_tasks == 1)) {
#ifdef WITH_MPI

      /* Make sure output file is empty, only on one rank. */
      char dumpfile[30];
      snprintf(dumpfile, 30, "thread_info_MPI-step%d.dat", j + 1);
      FILE *file_thread;
      if (myrank == 0) {
        file_thread = fopen(dumpfile, "w");
        fclose(file_thread);
      }
      MPI_Barrier(MPI_COMM_WORLD);

      for (int i = 0; i < nr_nodes; i++) {

        /* Rank 0 decides the index of writing node, this happens one-by-one. */
        int kk = i;
        MPI_Bcast(&kk, 1, MPI_INT, 0, MPI_COMM_WORLD);

        if (i == myrank) {

          /* Open file and position at end. */
          file_thread = fopen(dumpfile, "a");

          fprintf(file_thread,
                  " %03d 0 0 0 0 %lld %lld %lld %lld %lld 0 0 %lld\n", myrank,
                  e.tic_step, e.toc_step, e.updates, e.g_updates, e.s_updates,
                  cpufreq);
          int count = 0;
          for (int l = 0; l < e.sched.nr_tasks; l++) {
            if (!e.sched.tasks[l].implicit && e.sched.tasks[l].toc != 0) {
              fprintf(
                  file_thread,
                  " %03i %i %i %i %i %lli %lli %i %i %i %i %lli %i\n", myrank,
                  e.sched.tasks[l].rid, e.sched.tasks[l].type,
                  e.sched.tasks[l].subtype, (e.sched.tasks[l].cj == NULL),
                  e.sched.tasks[l].tic, e.sched.tasks[l].toc,
                  (e.sched.tasks[l].ci != NULL) ? e.sched.tasks[l].ci->count
                                                : 0,
                  (e.sched.tasks[l].cj != NULL) ? e.sched.tasks[l].cj->count
                                                : 0,
                  (e.sched.tasks[l].ci != NULL) ? e.sched.tasks[l].ci->gcount
                                                : 0,
                  (e.sched.tasks[l].cj != NULL) ? e.sched.tasks[l].cj->gcount
                                                : 0,
                  e.sched.tasks[l].flags, e.sched.tasks[l].sid);
            }
            fflush(stdout);
            count++;
          }
          fclose(file_thread);
        }

        /* And we wait for all to synchronize. */
        MPI_Barrier(MPI_COMM_WORLD);
      }

#else
      char dumpfile[30];
      snprintf(dumpfile, 30, "thread_info-step%d.dat", j + 1);
      FILE *file_thread;
      file_thread = fopen(dumpfile, "w");
      /* Add some information to help with the plots */
      fprintf(file_thread, " %d %d %d %d %lld %lld %lld %lld %lld %d %lld\n",
              -2, -1, -1, 1, e.tic_step, e.toc_step, e.updates, e.g_updates,
              e.s_updates, 0, cpufreq);
      for (int l = 0; l < e.sched.nr_tasks; l++) {
        if (!e.sched.tasks[l].implicit && e.sched.tasks[l].toc != 0) {
          fprintf(
              file_thread, " %i %i %i %i %lli %lli %i %i %i %i %i\n",
              e.sched.tasks[l].rid, e.sched.tasks[l].type,
              e.sched.tasks[l].subtype, (e.sched.tasks[l].cj == NULL),
              e.sched.tasks[l].tic, e.sched.tasks[l].toc,
              (e.sched.tasks[l].ci == NULL) ? 0 : e.sched.tasks[l].ci->count,
              (e.sched.tasks[l].cj == NULL) ? 0 : e.sched.tasks[l].cj->count,
              (e.sched.tasks[l].ci == NULL) ? 0 : e.sched.tasks[l].ci->gcount,
              (e.sched.tasks[l].cj == NULL) ? 0 : e.sched.tasks[l].cj->gcount,
              e.sched.tasks[l].sid);
        }
      }
      fclose(file_thread);
#endif  // WITH_MPI
    }
#endif  // SWIFT_DEBUG_TASKS

#ifdef SWIFT_DEBUG_THREADPOOL
    /* Dump the task data using the given frequency. */
    if (dump_threadpool && (dump_threadpool == 1 || j % dump_threadpool == 1)) {
      char dumpfile[40];
#ifdef WITH_MPI
      snprintf(dumpfile, 40, "threadpool_info-rank%d-step%d.dat", engine_rank,
               j + 1);
#else
      snprintf(dumpfile, 40, "threadpool_info-step%d.dat", j + 1);
#endif  // WITH_MPI
      threadpool_dump_log(&e.threadpool, dumpfile, 1);
    } else {
      threadpool_reset_log(&e.threadpool);
    }
#endif  // SWIFT_DEBUG_THREADPOOL
  }

/* Print the values of the runner histogram. */
#ifdef HIST
  printf("main: runner histogram data:\n");
  for (k = 0; k < runner_hist_N; k++)
    printf(" %e %e %e\n",
           runner_hist_a + k * (runner_hist_b - runner_hist_a) / runner_hist_N,
           runner_hist_a +
               (k + 1) * (runner_hist_b - runner_hist_a) / runner_hist_N,
           (double)runner_hist_bins[k]);
#endif

  /* Write final time information */
  if (myrank == 0) {

    /* Print some information to the screen */
    printf(
        "  %6d %14e %12.7f %12.7f %14e %4d %4d %12lld %12lld %12lld %21.3f "
        "%6d\n",
        e.step, e.time, e.cosmology->a, e.cosmology->z, e.time_step,
        e.min_active_bin, e.max_active_bin, e.updates, e.g_updates, e.s_updates,
        e.wallclock_time, e.step_props);
    fflush(stdout);

    fprintf(e.file_timesteps,
            "  %6d %14e %12.7f %12.7f %14e %4d %4d %12lld %12lld %12lld %21.3f "
            "%6d\n",
            e.step, e.time, e.cosmology->a, e.cosmology->z, e.time_step,
            e.min_active_bin, e.max_active_bin, e.updates, e.g_updates,
            e.s_updates, e.wallclock_time, e.step_props);
    fflush(e.file_timesteps);
  }

  /* Write final output. */
  engine_drift_all(&e);
  engine_print_stats(&e);
  engine_dump_snapshot(&e);

#ifdef HAVE_VELOCIRAPTOR
  /* Call VELOCIraptor at the end of the run to find groups. */
  if (e.policy & engine_policy_structure_finding) {
    velociraptor_init(&e);
    velociraptor_invoke(&e);
  }
#endif

#ifdef WITH_MPI
  if ((res = MPI_Finalize()) != MPI_SUCCESS)
    error("call to MPI_Finalize failed with error %i.", res);
#endif

  /* Remove the stop file if used. Do this anyway, we could have missed the
   * stop file if normal exit happened first. */
  if (myrank == 0) force_stop = restart_stop_now(restart_dir, 1);

  /* Clean everything */
  if (with_verbose_timers) timers_close_file();
  if (with_cosmology) cosmology_clean(&cosmo);
  if (with_self_gravity) pm_mesh_clean(&mesh);
  engine_clean(&e);
  free(params);

  /* Say goodbye. */
  if (myrank == 0) message("done. Bye.");

  /* All is calm, all is bright. */
  return 0;
}<|MERGE_RESOLUTION|>--- conflicted
+++ resolved
@@ -194,11 +194,8 @@
   int with_self_gravity = 0;
   int with_hydro = 0;
   int with_stars = 0;
-<<<<<<< HEAD
   int with_fof = 0;
-=======
   int with_feedback = 0;
->>>>>>> cee4c633
   int with_fp_exceptions = 0;
   int with_drift_all = 0;
   int with_mpole_reconstruction = 0;
@@ -215,11 +212,7 @@
 
   /* Parse the parameters */
   int c;
-<<<<<<< HEAD
-  while ((c = getopt(argc, argv, "acCdDef:FgGhMn:o:P:rsSt:Tuv:xy:Y:")) != -1)
-=======
-  while ((c = getopt(argc, argv, "abcCdDef:FgGhMn:o:P:rsSt:Tv:xy:Y:")) != -1)
->>>>>>> cee4c633
+  while ((c = getopt(argc, argv, "abcCdDef:FgGhMn:o:P:rsSt:Tuv:xy:Y:")) != -1)
     switch (c) {
       case 'a':
 #if defined(HAVE_SETAFFINITY) && defined(HAVE_LIBNUMA)
@@ -793,18 +786,6 @@
       fflush(stdout);
     }
 
-<<<<<<< HEAD
-#ifdef WITH_MPI
-    //if (periodic && with_self_gravity)
-    //  error("Periodic self-gravity over MPI temporarily disabled.");
-#endif
-
-#if defined(WITH_MPI) && defined(HAVE_VELOCIRAPTOR)
-    if (with_structure_finding) error("VEOCIraptor not yet enabled over MPI.");
-#endif
-
-=======
->>>>>>> cee4c633
 #ifdef SWIFT_DEBUG_CHECKS
     /* Check once and for all that we don't have unwanted links */
     if (!with_stars && !dry_run) {
@@ -944,11 +925,8 @@
     if (with_cooling) engine_policies |= engine_policy_cooling;
     if (with_sourceterms) engine_policies |= engine_policy_sourceterms;
     if (with_stars) engine_policies |= engine_policy_stars;
-<<<<<<< HEAD
     if (with_fof) engine_policies |= engine_policy_fof;
-=======
     if (with_feedback) engine_policies |= engine_policy_feedback;
->>>>>>> cee4c633
     if (with_structure_finding)
       engine_policies |= engine_policy_structure_finding;
 
