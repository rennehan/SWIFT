/*******************************************************************************
 * This file is part of SWIFT.
 * Copyright (c) 2016 James Willis (james.s.willis@durham.ac.uk)
 *
 * This program is free software: you can redistribute it and/or modify
 * it under the terms of the GNU Lesser General Public License as published
 * by the Free Software Foundation, either version 3 of the License, or
 * (at your option) any later version.
 *
 * This program is distributed in the hope that it will be useful,
 * but WITHOUT ANY WARRANTY; without even the implied warranty of
 * MERCHANTABILITY or FITNESS FOR A PARTICULAR PURPOSE.  See the
 * GNU General Public License for more details.
 *
 * You should have received a copy of the GNU Lesser General Public License
 * along with this program.  If not, see <http://www.gnu.org/licenses/>.
 *
 ******************************************************************************/

/* Config parameters. */
#include "../config.h"

/* This object's header. */
#include "runner_doiact_vec.h"

/* Local headers. */
#include "active.h"

#ifdef WITH_VECTORIZATION
/**
 * @brief Compute the vector remainder interactions from the secondary cache.
 *
 * @param int_cache (return) secondary #cache of interactions between two
 * particles.
 * @param icount Interaction count.
 * @param rhoSum (return) #vector holding the cumulative sum of the density
 * update on pi.
 * @param rho_dhSum (return) #vector holding the cumulative sum of the density
 * gradient update on pi.
 * @param wcountSum (return) #vector holding the cumulative sum of the wcount
 * update on pi.
 * @param wcount_dhSum (return) #vector holding the cumulative sum of the wcount
 * gradient update on pi.
 * @param div_vSum (return) #vector holding the cumulative sum of the divergence
 * update on pi.
 * @param curlvxSum (return) #vector holding the cumulative sum of the curl of
 * vx update on pi.
 * @param curlvySum (return) #vector holding the cumulative sum of the curl of
 * vy update on pi.
 * @param curlvzSum (return) #vector holding the cumulative sum of the curl of
 * vz update on pi.
 * @param v_hi_inv #vector of 1/h for pi.
 * @param v_vix #vector of x velocity of pi.
 * @param v_viy #vector of y velocity of pi.
 * @param v_viz #vector of z velocity of pi.
 * @param icount_align (return) Interaction count after the remainder
 * interactions have been performed, should be a multiple of the vector length.
 */
__attribute__((always_inline)) INLINE static void calcRemInteractions(
    struct c2_cache *const int_cache, const int icount, vector *rhoSum,
    vector *rho_dhSum, vector *wcountSum, vector *wcount_dhSum,
    vector *div_vSum, vector *curlvxSum, vector *curlvySum, vector *curlvzSum,
    vector v_hi_inv, vector v_vix, vector v_viy, vector v_viz,
    int *icount_align) {

  mask_t int_mask, int_mask2;

  /* Work out the number of remainder interactions and pad secondary cache. */
  *icount_align = icount;
  int rem = icount % (NUM_VEC_PROC * VEC_SIZE);
  if (rem != 0) {
    int pad = (NUM_VEC_PROC * VEC_SIZE) - rem;
    *icount_align += pad;

    /* Initialise masks to true. */
    vec_init_mask(int_mask);
    vec_init_mask(int_mask2);

    /* Pad secondary cache so that there are no contributions in the interaction
     * function. */
    for (int i = icount; i < *icount_align; i++) {
      int_cache->mq[i] = 0.f;
      int_cache->r2q[i] = 1.f;
      int_cache->dxq[i] = 0.f;
      int_cache->dyq[i] = 0.f;
      int_cache->dzq[i] = 0.f;
      int_cache->vxq[i] = 0.f;
      int_cache->vyq[i] = 0.f;
      int_cache->vzq[i] = 0.f;
    }

    /* Zero parts of mask that represent the padded values.*/
    if (pad < VEC_SIZE) {
      vec_pad_mask(int_mask2, pad);
    } else {
      vec_pad_mask(int_mask, VEC_SIZE - rem);
      vec_zero_mask(int_mask2);
    }

    /* Perform remainder interaction and remove remainder from aligned
     * interaction count. */
    *icount_align = icount - rem;
    runner_iact_nonsym_2_vec_density(
        &int_cache->r2q[*icount_align], &int_cache->dxq[*icount_align],
        &int_cache->dyq[*icount_align], &int_cache->dzq[*icount_align],
        v_hi_inv, v_vix, v_viy, v_viz, &int_cache->vxq[*icount_align],
        &int_cache->vyq[*icount_align], &int_cache->vzq[*icount_align],
        &int_cache->mq[*icount_align], rhoSum, rho_dhSum, wcountSum,
        wcount_dhSum, div_vSum, curlvxSum, curlvySum, curlvzSum, int_mask,
        int_mask2, 1);
  }
}

/**
 * @brief Left-packs the values needed by an interaction into the secondary
 * cache (Supports AVX, AVX2 and AVX512 instruction sets).
 *
 * @param mask Contains which particles need to interact.
 * @param pjd Index of the particle to store into.
 * @param v_r2 #vector of the separation between two particles squared.
 * @param v_dx #vector of the x separation between two particles.
 * @param v_dy #vector of the y separation between two particles.
 * @param v_dz #vector of the z separation between two particles.
 * @param v_mj #vector of the mass of particle pj.
 * @param v_vjx #vector of x velocity of pj.
 * @param v_vjy #vector of y velocity of pj.
 * @param v_vjz #vector of z velocity of pj.
 * @param cell_cache #cache of all particles in the cell.
 * @param int_cache (return) secondary #cache of interactions between two
 * particles.
 * @param icount Interaction count.
 * @param rhoSum #vector holding the cumulative sum of the density update on pi.
 * @param rho_dhSum #vector holding the cumulative sum of the density gradient
 * update on pi.
 * @param wcountSum #vector holding the cumulative sum of the wcount update on
 * pi.
 * @param wcount_dhSum #vector holding the cumulative sum of the wcount gradient
 * update on pi.
 * @param div_vSum #vector holding the cumulative sum of the divergence update
 * on pi.
 * @param curlvxSum #vector holding the cumulative sum of the curl of vx update
 * on pi.
 * @param curlvySum #vector holding the cumulative sum of the curl of vy update
 * on pi.
 * @param curlvzSum #vector holding the cumulative sum of the curl of vz update
 * on pi.
 * @param v_hi_inv #vector of 1/h for pi.
 * @param v_vix #vector of x velocity of pi.
 * @param v_viy #vector of y velocity of pi.
 * @param v_viz #vector of z velocity of pi.
 */
__attribute__((always_inline)) INLINE static void storeInteractions(
    const int mask, const int pjd, vector *v_r2, vector *v_dx, vector *v_dy,
    vector *v_dz, const struct cache *const cell_cache,
    struct c2_cache *const int_cache, int *icount, vector *rhoSum,
    vector *rho_dhSum, vector *wcountSum, vector *wcount_dhSum,
    vector *div_vSum, vector *curlvxSum, vector *curlvySum, vector *curlvzSum,
    vector v_hi_inv, vector v_vix, vector v_viy, vector v_viz) {

/* Left-pack values needed into the secondary cache using the interaction mask.
 */
#if defined(HAVE_AVX2) || defined(HAVE_AVX512_F)
  mask_t packed_mask;
  VEC_FORM_PACKED_MASK(mask, packed_mask);

  VEC_LEFT_PACK(v_r2->v, packed_mask, &int_cache->r2q[*icount]);
  VEC_LEFT_PACK(v_dx->v, packed_mask, &int_cache->dxq[*icount]);
  VEC_LEFT_PACK(v_dy->v, packed_mask, &int_cache->dyq[*icount]);
  VEC_LEFT_PACK(v_dz->v, packed_mask, &int_cache->dzq[*icount]);
  VEC_LEFT_PACK(vec_load(&cell_cache->m[pjd]), packed_mask,
                &int_cache->mq[*icount]);
  VEC_LEFT_PACK(vec_load(&cell_cache->vx[pjd]), packed_mask,
                &int_cache->vxq[*icount]);
  VEC_LEFT_PACK(vec_load(&cell_cache->vy[pjd]), packed_mask,
                &int_cache->vyq[*icount]);
  VEC_LEFT_PACK(vec_load(&cell_cache->vz[pjd]), packed_mask,
                &int_cache->vzq[*icount]);

  /* Increment interaction count by number of bits set in mask. */
  (*icount) += __builtin_popcount(mask);
#else
  /* Quicker to do it serially in AVX rather than use intrinsics. */
  for (int bit_index = 0; bit_index < VEC_SIZE; bit_index++) {
    if (mask & (1 << bit_index)) {
      /* Add this interaction to the queue. */
      int_cache->r2q[*icount] = v_r2->f[bit_index];
      int_cache->dxq[*icount] = v_dx->f[bit_index];
      int_cache->dyq[*icount] = v_dy->f[bit_index];
      int_cache->dzq[*icount] = v_dz->f[bit_index];
      int_cache->mq[*icount] = cell_cache->m[pjd + bit_index];
      int_cache->vxq[*icount] = cell_cache->vx[pjd + bit_index];
      int_cache->vyq[*icount] = cell_cache->vy[pjd + bit_index];
      int_cache->vzq[*icount] = cell_cache->vz[pjd + bit_index];

      (*icount)++;
    }
  }

#endif /* defined(HAVE_AVX2) || defined(HAVE_AVX512_F) */

  /* Flush the c2 cache if it has reached capacity. */
  if (*icount >= (C2_CACHE_SIZE - (NUM_VEC_PROC * VEC_SIZE))) {

    int icount_align = *icount;

    /* Peform remainder interactions. */
    calcRemInteractions(int_cache, *icount, rhoSum, rho_dhSum, wcountSum,
                        wcount_dhSum, div_vSum, curlvxSum, curlvySum, curlvzSum,
                        v_hi_inv, v_vix, v_viy, v_viz, &icount_align);

    mask_t int_mask, int_mask2;
    vec_init_mask(int_mask);
    vec_init_mask(int_mask2);

    /* Perform interactions. */
    for (int pjd = 0; pjd < icount_align; pjd += (NUM_VEC_PROC * VEC_SIZE)) {
      runner_iact_nonsym_2_vec_density(
          &int_cache->r2q[pjd], &int_cache->dxq[pjd], &int_cache->dyq[pjd],
          &int_cache->dzq[pjd], v_hi_inv, v_vix, v_viy, v_viz,
          &int_cache->vxq[pjd], &int_cache->vyq[pjd], &int_cache->vzq[pjd],
          &int_cache->mq[pjd], rhoSum, rho_dhSum, wcountSum, wcount_dhSum,
          div_vSum, curlvxSum, curlvySum, curlvzSum, int_mask, int_mask2, 0);
    }

    /* Reset interaction count. */
    *icount = 0;
  }
}

/**
 * @brief Populates the arrays max_di and max_dj with the maximum distances of
 * particles into their neighbouring cells. Also finds the first pi that
 * interacts with any particle in cj and the last pj that interacts with any
 * particle in ci.
 *
 * @param ci #cell pointer to ci
 * @param cj #cell pointer to cj
 * @param sort_i #entry array for particle distance in ci
 * @param sort_j #entry array for particle distance in cj
 * @param dx_max maximum particle movement allowed in cell
 * @param rshift cutoff shift
 * @param hi_max Maximal smoothing length in cell ci
 * @param hj_max Maximal smoothing length in cell cj
 * @param di_max Maximal position on the axis that can interact in cell ci
 * @param dj_min Minimal position on the axis that can interact in cell ci
 * @param max_di array to hold the maximum distances of pi particles into cell
 * cj
 * @param max_dj array to hold the maximum distances of pj particles into cell
 * cj
 * @param init_pi first pi to interact with a pj particle
 * @param init_pj last pj to interact with a pi particle
 * @param e The #engine.
 */
__attribute__((always_inline)) INLINE static void populate_max_d_no_cache(
    const struct cell *ci, const struct cell *cj,
    const struct entry *restrict sort_i, const struct entry *restrict sort_j,
    const float dx_max, const float rshift, const double hi_max,
    const double hj_max, const double di_max, const double dj_min,
    int *max_index_i, int *max_index_j, int *init_pi, int *init_pj,
    const struct engine *e) {

  const struct part *restrict parts_i = ci->parts;
  const struct part *restrict parts_j = cj->parts;

  int first_pi = 0, last_pj = cj->count - 1;
  int temp;

<<<<<<< HEAD
  /* Find the first active particle in ci to interact with any particle in cj.
   */
  /* Populate max_di with distances. */
  int active_id = ci->count - 1;
  for (int k = ci->count - 1; k >= 0; k--) {
    const struct part *pi = &parts_i[sort_i[k].i];
    const float d = sort_i[k].d + dx_max;

    max_di[k] = d + hi_max;

    /* If the particle is out of range set the index to
     * the last active particle within range. */
    if (d + hi_max < dj_min) {
      first_pi = active_id;
      break;
    } else {
      if (part_is_active(pi, e)) active_id = k;
    }
  }
=======
  /* Find the leftmost particle in cell i that interacts with any particle in cell j. */
  first_pi = ci->count;
  while(first_pi > 0 && sort_i[first_pi - 1].d + dx_max + hi_max > dj_min)
    first_pi--;
>>>>>>> f4c1af2e

  /* Find the maximum index into cell j for each particle in range in cell i. */
  if(first_pi < ci->count) {

    /* Start from the first particle in cell j. */
    temp = 0;

    const struct part *pi = &parts_i[sort_i[first_pi].i];

    /* Loop through particles in cell j until they are not in range of pi. */
    while(temp <= cj->count && sort_i[first_pi].d + (pi->h * kernel_gamma + dx_max - rshift) > sort_j[temp].d)
      temp++;

    max_index_i[first_pi] = temp;

    /* Populate max_index_i for remaining particles that are within range. */
    for(int i = first_pi + 1; i<ci->count; i++) {
      temp = max_index_i[i - 1];

      while(temp <= cj->count && sort_i[i].d + (pi->h * kernel_gamma + dx_max - rshift) > sort_j[temp].d)
        temp++;

      max_index_i[i] = temp;

    }
  }

  /* Find the rightmost particle in cell j that interacts with any particle in cell i. */
  last_pj = 0;
  while(last_pj < cj->count && sort_j[last_pj].d - hj_max - dx_max < di_max)
    last_pj++;

  /* Find the maximum index into cell i for each particle in range in cell j. */
  if(last_pj > 0 ) {

    /* Decrement to make sure that we checking that correct particle. */
    last_pj--;

    /* Start from the last particle in cell i. */
    temp = ci->count - 1;

    const struct part *pj = &parts_j[sort_j[last_pj].i];

    /* Loop through particles in cell i until they are not in range of pj. */
    while(temp >= 0 && sort_j[last_pj].d - dx_max - (pj->h * kernel_gamma) < sort_i[temp].d - rshift)
      temp--;

    max_index_j[last_pj] = temp;

    /* Populate max_index_j for remaining particles that are within range. */
    for(int i = last_pj - 1; i>=0; i--) {
      temp = max_index_j[i + 1];

      while(temp >= 0 && sort_j[i].d - dx_max - (pj->h * kernel_gamma) < sort_i[temp].d - rshift)
        temp--;

      max_index_j[i] = temp;

    }
  }

  *init_pi = first_pi;
  *init_pj = last_pj;
}
#endif /* WITH_VECTORIZATION */

/**
 * @brief Compute the cell self-interaction (non-symmetric) using vector
 * intrinsics with one particle pi at a time.
 *
 * @param r The #runner.
 * @param c The #cell.
 */
__attribute__((always_inline)) INLINE void runner_doself1_density_vec(
    struct runner *r, struct cell *restrict c) {

#ifdef WITH_VECTORIZATION
  const struct engine *e = r->e;
  struct part *restrict pi;
  int count_align;
  int num_vec_proc = NUM_VEC_PROC;

  struct part *restrict parts = c->parts;
  const int count = c->count;

  vector v_hi, v_vix, v_viy, v_viz, v_hig2, v_r2;

  TIMER_TIC

  if (!cell_is_active(c, e)) return;

  if (!cell_are_part_drifted(c, e)) error("Interacting undrifted cell.");

  /* Get the particle cache from the runner and re-allocate
   * the cache if it is not big enough for the cell. */
  struct cache *restrict cell_cache = &r->ci_cache;

  if (cell_cache->count < count) {
    cache_init(cell_cache, count);
  }

  /* Read the particles from the cell and store them locally in the cache. */
  cache_read_particles(c, cell_cache);

  /* Create secondary cache to store particle interactions. */
  struct c2_cache int_cache;
  int icount = 0, icount_align = 0;

  /* Loop over the particles in the cell. */
  for (int pid = 0; pid < count; pid++) {

    /* Get a pointer to the ith particle. */
    pi = &parts[pid];

    /* Is the ith particle active? */
    if (!part_is_active(pi, e)) continue;

    vector pix, piy, piz;

    const float hi = cell_cache->h[pid];

    /* Fill particle pi vectors. */
    pix.v = vec_set1(cell_cache->x[pid]);
    piy.v = vec_set1(cell_cache->y[pid]);
    piz.v = vec_set1(cell_cache->z[pid]);
    v_hi.v = vec_set1(hi);
    v_vix.v = vec_set1(cell_cache->vx[pid]);
    v_viy.v = vec_set1(cell_cache->vy[pid]);
    v_viz.v = vec_set1(cell_cache->vz[pid]);

    const float hig2 = hi * hi * kernel_gamma2;
    v_hig2.v = vec_set1(hig2);

    /* Reset cumulative sums of update vectors. */
    vector rhoSum, rho_dhSum, wcountSum, wcount_dhSum, div_vSum, curlvxSum,
        curlvySum, curlvzSum;

    /* Get the inverse of hi. */
    vector v_hi_inv;

    v_hi_inv = vec_reciprocal(v_hi);

    rhoSum.v = vec_setzero();
    rho_dhSum.v = vec_setzero();
    wcountSum.v = vec_setzero();
    wcount_dhSum.v = vec_setzero();
    div_vSum.v = vec_setzero();
    curlvxSum.v = vec_setzero();
    curlvySum.v = vec_setzero();
    curlvzSum.v = vec_setzero();

    /* Pad cache if there is a serial remainder. */
    count_align = count;
    int rem = count % (num_vec_proc * VEC_SIZE);
    if (rem != 0) {
      int pad = (num_vec_proc * VEC_SIZE) - rem;

      count_align += pad;

      /* Set positions to the same as particle pi so when the r2 > 0 mask is
       * applied these extra contributions are masked out.*/
      for (int i = count; i < count_align; i++) {
        cell_cache->x[i] = pix.f[0];
        cell_cache->y[i] = piy.f[0];
        cell_cache->z[i] = piz.f[0];
      }
    }

    vector pjx, pjy, pjz;
    vector pjx2, pjy2, pjz2;

    /* Find all of particle pi's interacions and store needed values in the
     * secondary cache.*/
    for (int pjd = 0; pjd < count_align; pjd += (num_vec_proc * VEC_SIZE)) {

      /* Load 2 sets of vectors from the particle cache. */
      pjx.v = vec_load(&cell_cache->x[pjd]);
      pjy.v = vec_load(&cell_cache->y[pjd]);
      pjz.v = vec_load(&cell_cache->z[pjd]);

      pjx2.v = vec_load(&cell_cache->x[pjd + VEC_SIZE]);
      pjy2.v = vec_load(&cell_cache->y[pjd + VEC_SIZE]);
      pjz2.v = vec_load(&cell_cache->z[pjd + VEC_SIZE]);

      /* Compute the pairwise distance. */
      vector v_dx_tmp, v_dy_tmp, v_dz_tmp;
      vector v_dx_tmp2, v_dy_tmp2, v_dz_tmp2, v_r2_2;

      v_dx_tmp.v = vec_sub(pix.v, pjx.v);
      v_dx_tmp2.v = vec_sub(pix.v, pjx2.v);
      v_dy_tmp.v = vec_sub(piy.v, pjy.v);
      v_dy_tmp2.v = vec_sub(piy.v, pjy2.v);
      v_dz_tmp.v = vec_sub(piz.v, pjz.v);
      v_dz_tmp2.v = vec_sub(piz.v, pjz2.v);

      v_r2.v = vec_mul(v_dx_tmp.v, v_dx_tmp.v);
      v_r2_2.v = vec_mul(v_dx_tmp2.v, v_dx_tmp2.v);
      v_r2.v = vec_fma(v_dy_tmp.v, v_dy_tmp.v, v_r2.v);
      v_r2_2.v = vec_fma(v_dy_tmp2.v, v_dy_tmp2.v, v_r2_2.v);
      v_r2.v = vec_fma(v_dz_tmp.v, v_dz_tmp.v, v_r2.v);
      v_r2_2.v = vec_fma(v_dz_tmp2.v, v_dz_tmp2.v, v_r2_2.v);

      /* Form a mask from r2 < hig2 and r2 > 0.*/
      mask_t v_doi_mask, v_doi_mask_self_check, v_doi_mask2,
          v_doi_mask2_self_check;
      int doi_mask, doi_mask_self_check, doi_mask2, doi_mask2_self_check;

      /* Form r2 > 0 mask and r2 < hig2 mask. */
      vec_create_mask(v_doi_mask_self_check, vec_cmp_gt(v_r2.v, vec_setzero()));
      vec_create_mask(v_doi_mask, vec_cmp_lt(v_r2.v, v_hig2.v));

      /* Form r2 > 0 mask and r2 < hig2 mask. */
      vec_create_mask(v_doi_mask2_self_check,
                      vec_cmp_gt(v_r2_2.v, vec_setzero()));
      vec_create_mask(v_doi_mask2, vec_cmp_lt(v_r2_2.v, v_hig2.v));

      /* Form integer masks. */
      doi_mask_self_check = vec_form_int_mask(v_doi_mask_self_check);
      doi_mask = vec_form_int_mask(v_doi_mask);

      doi_mask2_self_check = vec_form_int_mask(v_doi_mask2_self_check);
      doi_mask2 = vec_form_int_mask(v_doi_mask2);

      /* Combine the two masks. */
      doi_mask = doi_mask & doi_mask_self_check;
      doi_mask2 = doi_mask2 & doi_mask2_self_check;

      /* If there are any interactions left pack interaction values into c2
       * cache. */
      if (doi_mask) {
        storeInteractions(doi_mask, pjd, &v_r2, &v_dx_tmp, &v_dy_tmp, &v_dz_tmp,
                          cell_cache, &int_cache, &icount, &rhoSum, &rho_dhSum,
                          &wcountSum, &wcount_dhSum, &div_vSum, &curlvxSum,
                          &curlvySum, &curlvzSum, v_hi_inv, v_vix, v_viy,
                          v_viz);
      }
      if (doi_mask2) {
        storeInteractions(doi_mask2, pjd + VEC_SIZE, &v_r2_2, &v_dx_tmp2,
                          &v_dy_tmp2, &v_dz_tmp2, cell_cache, &int_cache,
                          &icount, &rhoSum, &rho_dhSum, &wcountSum,
                          &wcount_dhSum, &div_vSum, &curlvxSum, &curlvySum,
                          &curlvzSum, v_hi_inv, v_vix, v_viy, v_viz);
      }
    }

    /* Perform padded vector remainder interactions if any are present. */
    calcRemInteractions(&int_cache, icount, &rhoSum, &rho_dhSum, &wcountSum,
                        &wcount_dhSum, &div_vSum, &curlvxSum, &curlvySum,
                        &curlvzSum, v_hi_inv, v_vix, v_viy, v_viz,
                        &icount_align);

    /* Initialise masks to true in case remainder interactions have been
     * performed. */
    mask_t int_mask, int_mask2;
    vec_init_mask(int_mask);
    vec_init_mask(int_mask2);

    /* Perform interaction with 2 vectors. */
    for (int pjd = 0; pjd < icount_align; pjd += (num_vec_proc * VEC_SIZE)) {
      runner_iact_nonsym_2_vec_density(
          &int_cache.r2q[pjd], &int_cache.dxq[pjd], &int_cache.dyq[pjd],
          &int_cache.dzq[pjd], v_hi_inv, v_vix, v_viy, v_viz,
          &int_cache.vxq[pjd], &int_cache.vyq[pjd], &int_cache.vzq[pjd],
          &int_cache.mq[pjd], &rhoSum, &rho_dhSum, &wcountSum, &wcount_dhSum,
          &div_vSum, &curlvxSum, &curlvySum, &curlvzSum, int_mask, int_mask2,
          0);
    }

    /* Perform horizontal adds on vector sums and store result in particle pi.
     */
    VEC_HADD(rhoSum, pi->rho);
    VEC_HADD(rho_dhSum, pi->density.rho_dh);
    VEC_HADD(wcountSum, pi->density.wcount);
    VEC_HADD(wcount_dhSum, pi->density.wcount_dh);
    VEC_HADD(div_vSum, pi->density.div_v);
    VEC_HADD(curlvxSum, pi->density.rot_v[0]);
    VEC_HADD(curlvySum, pi->density.rot_v[1]);
    VEC_HADD(curlvzSum, pi->density.rot_v[2]);

    /* Reset interaction count. */
    icount = 0;
  } /* loop over all particles. */

  TIMER_TOC(timer_doself_density);
#endif /* WITH_VECTORIZATION */
}

/**
 * @brief Compute the density interactions between a cell pair (non-symmetric)
 * using vector intrinsics.
 *
 * @param r The #runner.
 * @param ci The first #cell.
 * @param cj The second #cell.
 * @param sid The direction of the pair
 * @param shift The shift vector to apply to the particles in ci.
 */
void runner_dopair1_density_vec(struct runner *r, struct cell *ci,
                                struct cell *cj, const int sid,
                                const double *shift) {

#ifdef WITH_VECTORIZATION
  const struct engine *restrict e = r->e;

  vector v_hi, v_vix, v_viy, v_viz, v_hig2;

  TIMER_TIC;

  //static int intCount = 0;

  /* Get the cutoff shift. */
  double rshift = 0.0;
  for (int k = 0; k < 3; k++) rshift += shift[k] * runner_shift[sid][k];

  /* Pick-out the sorted lists. */
  const struct entry *restrict sort_i = &ci->sort[sid * (ci->count + 1)];
  const struct entry *restrict sort_j = &cj->sort[sid * (cj->count + 1)];

#ifdef SWIFT_DEBUG_CHECKS
  /* Check that the dx_max_sort values in the cell are indeed an upper
     bound on particle movement. */
  for (int pid = 0; pid < ci->count; pid++) {
    const struct part *p = &ci->parts[sort_i[pid].i];
    const float d = p->x[0] * runner_shift[sid][0] +
                    p->x[1] * runner_shift[sid][1] +
                    p->x[2] * runner_shift[sid][2];
    if (fabsf(d - sort_i[pid].d) - ci->dx_max_sort >
        1.0e-4 * max(fabsf(d), ci->dx_max_sort_old))
      error(
          "particle shift diff exceeds dx_max_sort in cell ci. ci->nodeID=%d "
          "cj->nodeID=%d d=%e sort_i[pid].d=%e ci->dx_max_sort=%e "
          "ci->dx_max_sort_old=%e",
          ci->nodeID, cj->nodeID, d, sort_i[pid].d, ci->dx_max_sort,
          ci->dx_max_sort_old);
  }
  for (int pjd = 0; pjd < cj->count; pjd++) {
    const struct part *p = &cj->parts[sort_j[pjd].i];
    const float d = p->x[0] * runner_shift[sid][0] +
                    p->x[1] * runner_shift[sid][1] +
                    p->x[2] * runner_shift[sid][2];
    if (fabsf(d - sort_j[pjd].d) - cj->dx_max_sort >
        1.0e-4 * max(fabsf(d), cj->dx_max_sort_old))
      error(
          "particle shift diff exceeds dx_max_sort in cell cj. cj->nodeID=%d "
          "ci->nodeID=%d d=%e sort_j[pjd].d=%e cj->dx_max_sort=%e "
          "cj->dx_max_sort_old=%e",
          cj->nodeID, ci->nodeID, d, sort_j[pjd].d, cj->dx_max_sort,
          cj->dx_max_sort_old);
  }
#endif /* SWIFT_DEBUG_CHECKS */

  /* Get some other useful values. */
  const int count_i = ci->count;
  const int count_j = cj->count;
  const double hi_max = ci->h_max * kernel_gamma - rshift;
  const double hj_max = cj->h_max * kernel_gamma;
  struct part *restrict parts_i = ci->parts;
  struct part *restrict parts_j = cj->parts;
  const double di_max = sort_i[count_i - 1].d - rshift;
  const double dj_min = sort_j[0].d;
  const float dx_max = (ci->dx_max_sort + cj->dx_max_sort);

  /* Check if any particles are active and return if there are not. */
  int numActive = 0;
  for (int pid = count_i - 1;
       pid >= 0 && sort_i[pid].d + hi_max + dx_max > dj_min; pid--) {
    struct part *restrict pi = &parts_i[sort_i[pid].i];
    if (part_is_active(pi, e)) {
      numActive++;
      break;
    }
  }

  if (!numActive) {
    for (int pjd = 0; pjd < count_j && sort_j[pjd].d - hj_max - dx_max < di_max;
         pjd++) {
      struct part *restrict pj = &parts_j[sort_j[pjd].i];
      if (part_is_active(pj, e)) {
        numActive++;
        break;
      }
    }
  }

  if (numActive == 0) return;

  /* Get both particle caches from the runner and re-allocate
   * them if they are not big enough for the cells. */
  struct cache *restrict ci_cache = &r->ci_cache;
  struct cache *restrict cj_cache = &r->cj_cache;

  if (ci_cache->count < count_i) {
    cache_init(ci_cache, count_i);
  }
  if (cj_cache->count < count_j) {
    cache_init(cj_cache, count_j);
  }

  int first_pi, last_pj;
  int *max_index_i __attribute__((aligned(sizeof(int) * VEC_SIZE)));
  int *max_index_j __attribute__((aligned(sizeof(int) * VEC_SIZE)));

  max_index_i = r->ci_cache.max_d;
  max_index_j = r->cj_cache.max_d;

  /* Find particles maximum distance into cj, max_di[] and ci, max_dj[]. */
  /* Also find the first pi that interacts with any particle in cj and the last
   * pj that interacts with any particle in ci. */
  populate_max_d_no_cache(ci, cj, sort_i, sort_j, dx_max, rshift, hi_max,
                          hj_max, di_max, dj_min, max_index_i, max_index_j, &first_pi,
                          &last_pj, e);

  /* Limits of the outer loops. */
  int first_pi_loop = first_pi;
  int last_pj_loop = last_pj;

  /* Take the max/min of both values calculated to work out how many particles
   * to read into the cache. */
  last_pj = max(last_pj, max_index_i[count_i - 1]);
  first_pi = min(first_pi, max_index_j[0]);

  /* Read the needed particles into the two caches. */
  int first_pi_align = first_pi;
  int last_pj_align = last_pj;
  cache_read_two_partial_cells_sorted(ci, cj, ci_cache, cj_cache, sort_i,
                                      sort_j, shift, &first_pi_align,
                                      &last_pj_align, 1);

  /* Get the number of particles read into the ci cache. */
  int ci_cache_count = count_i - first_pi_align;

  if (cell_is_active(ci, e)) {

    /* Loop over the parts in ci until nothing is within range in cj. */
    //for (int pid = count_i - 1; pid >= first_pi_loop && max_index_i[pid] >= 0; pid--) {
    for (int pid = count_i - 1; pid >= first_pi_loop; pid--) {

      /* Get a hold of the ith part in ci. */
      struct part *restrict pi = &parts_i[sort_i[pid].i];
      if (!part_is_active(pi, e)) continue;

      /* Set the cache index. */
      int ci_cache_idx = pid - first_pi_align;

      /* Skip this particle if no particle in cj is within range of it. */
      const float hi = ci_cache->h[ci_cache_idx];
      const double di_test =
          sort_i[pid].d + hi * kernel_gamma + dx_max - rshift;
      if (di_test < dj_min) continue;

      /* Determine the exit iteration of the interaction loop. */
      int exit_iteration = max_index_i[pid];

      const float hig2 = hi * hi * kernel_gamma2;

      vector pix, piy, piz;

      /* Fill particle pi vectors. */
      pix.v = vec_set1(ci_cache->x[ci_cache_idx]);
      piy.v = vec_set1(ci_cache->y[ci_cache_idx]);
      piz.v = vec_set1(ci_cache->z[ci_cache_idx]);
      v_hi.v = vec_set1(hi);
      v_vix.v = vec_set1(ci_cache->vx[ci_cache_idx]);
      v_viy.v = vec_set1(ci_cache->vy[ci_cache_idx]);
      v_viz.v = vec_set1(ci_cache->vz[ci_cache_idx]);

      v_hig2.v = vec_set1(hig2);

      /* Reset cumulative sums of update vectors. */
      vector rhoSum, rho_dhSum, wcountSum, wcount_dhSum, div_vSum, curlvxSum,
          curlvySum, curlvzSum;

      /* Get the inverse of hi. */
      vector v_hi_inv;

      v_hi_inv = vec_reciprocal(v_hi);

      rhoSum.v = vec_setzero();
      rho_dhSum.v = vec_setzero();
      wcountSum.v = vec_setzero();
      wcount_dhSum.v = vec_setzero();
      div_vSum.v = vec_setzero();
      curlvxSum.v = vec_setzero();
      curlvySum.v = vec_setzero();
      curlvzSum.v = vec_setzero();

      /* Pad the exit iteration if there is a serial remainder. */
      int exit_iteration_align = exit_iteration;
      int rem = exit_iteration % VEC_SIZE;
      if (rem != 0) {
        int pad = VEC_SIZE - rem;

        if (exit_iteration_align + pad <= last_pj_align + 1)
          exit_iteration_align += pad;
      }

      vector pjx, pjy, pjz;

      /* Loop over the parts in cj. */
      for (int pjd = 0; pjd < exit_iteration_align; pjd += VEC_SIZE) {

        /* Get the cache index to the jth particle. */
        int cj_cache_idx = pjd;

        vector v_dx, v_dy, v_dz, v_r2;

#ifdef SWIFT_DEBUG_CHECKS
        if (cj_cache_idx % VEC_SIZE != 0 || cj_cache_idx < 0) {
          error("Unaligned read!!! cj_cache_idx=%d", cj_cache_idx);
        }
#endif

        /* Load 2 sets of vectors from the particle cache. */
        pjx.v = vec_load(&cj_cache->x[cj_cache_idx]);
        pjy.v = vec_load(&cj_cache->y[cj_cache_idx]);
        pjz.v = vec_load(&cj_cache->z[cj_cache_idx]);

        /* Compute the pairwise distance. */
        v_dx.v = vec_sub(pix.v, pjx.v);
        v_dy.v = vec_sub(piy.v, pjy.v);
        v_dz.v = vec_sub(piz.v, pjz.v);

        v_r2.v = vec_mul(v_dx.v, v_dx.v);
        v_r2.v = vec_fma(v_dy.v, v_dy.v, v_r2.v);
        v_r2.v = vec_fma(v_dz.v, v_dz.v, v_r2.v);

        mask_t v_doi_mask;
        int doi_mask;

        /* Form r2 < hig2 mask. */
        vec_create_mask(v_doi_mask, vec_cmp_lt(v_r2.v, v_hig2.v));

        /* Form integer mask. */
        doi_mask = vec_form_int_mask(v_doi_mask);

        //intCount += __builtin_popcount(doi_mask);
        
        /* If there are any interactions perform them. */
        if (doi_mask)
          runner_iact_nonsym_1_vec_density(
              &v_r2, &v_dx, &v_dy, &v_dz, v_hi_inv, v_vix, v_viy, v_viz,
              &cj_cache->vx[cj_cache_idx], &cj_cache->vy[cj_cache_idx],
              &cj_cache->vz[cj_cache_idx], &cj_cache->m[cj_cache_idx], &rhoSum,
              &rho_dhSum, &wcountSum, &wcount_dhSum, &div_vSum, &curlvxSum,
              &curlvySum, &curlvzSum, v_doi_mask);

      } /* loop over the parts in cj. */

      /* Perform horizontal adds on vector sums and store result in particle pi.
      */
      VEC_HADD(rhoSum, pi->rho);
      VEC_HADD(rho_dhSum, pi->density.rho_dh);
      VEC_HADD(wcountSum, pi->density.wcount);
      VEC_HADD(wcount_dhSum, pi->density.wcount_dh);
      VEC_HADD(div_vSum, pi->density.div_v);
      VEC_HADD(curlvxSum, pi->density.rot_v[0]);
      VEC_HADD(curlvySum, pi->density.rot_v[1]);
      VEC_HADD(curlvzSum, pi->density.rot_v[2]);

    } /* loop over the parts in ci. */
  }

  if (cell_is_active(cj, e)) {

    /* Loop over the parts in cj until nothing is within range in ci. */
    //for (int pjd = 0; pjd <= last_pj_loop && max_index_j[pjd] < count_i; pjd++) {
    for (int pjd = 0; pjd <= last_pj_loop; pjd++) {

      /* Get a hold of the jth part in cj. */
      struct part *restrict pj = &parts_j[sort_j[pjd].i];
      if (!part_is_active(pj, e)) continue;

      /* Set the cache index. */
      int cj_cache_idx = pjd;

      /*TODO: rshift term. */
      /* Skip this particle if no particle in ci is within range of it. */
      const float hj = cj_cache->h[cj_cache_idx];
      const double dj_test =
          sort_j[pjd].d - hj * kernel_gamma - dx_max - rshift;
      if (dj_test > di_max) continue;

      /* Determine the exit iteration of the interaction loop. */
      int exit_iteration = max_index_j[pjd];

      const float hjg2 = hj * hj * kernel_gamma2;

      vector pjx, pjy, pjz;
      vector v_hj, v_vjx, v_vjy, v_vjz, v_hjg2;

      /* Fill particle pi vectors. */
      pjx.v = vec_set1(cj_cache->x[cj_cache_idx]);
      pjy.v = vec_set1(cj_cache->y[cj_cache_idx]);
      pjz.v = vec_set1(cj_cache->z[cj_cache_idx]);
      v_hj.v = vec_set1(hj);
      v_vjx.v = vec_set1(cj_cache->vx[cj_cache_idx]);
      v_vjy.v = vec_set1(cj_cache->vy[cj_cache_idx]);
      v_vjz.v = vec_set1(cj_cache->vz[cj_cache_idx]);

      v_hjg2.v = vec_set1(hjg2);

      /* Reset cumulative sums of update vectors. */
      vector rhoSum, rho_dhSum, wcountSum, wcount_dhSum, div_vSum, curlvxSum,
          curlvySum, curlvzSum;

      /* Get the inverse of hj. */
      vector v_hj_inv;

      v_hj_inv = vec_reciprocal(v_hj);

      rhoSum.v = vec_setzero();
      rho_dhSum.v = vec_setzero();
      wcountSum.v = vec_setzero();
      wcount_dhSum.v = vec_setzero();
      div_vSum.v = vec_setzero();
      curlvxSum.v = vec_setzero();
      curlvySum.v = vec_setzero();
      curlvzSum.v = vec_setzero();

      vector pix, piy, piz;

      /* Convert exit iteration to cache indices. */
      int exit_iteration_align = exit_iteration - first_pi_align;

      /* Pad the exit iteration align so cache reads are aligned. */
      int rem = exit_iteration_align % VEC_SIZE;
      if (exit_iteration_align < VEC_SIZE) {
        exit_iteration_align = 0;
      } else
        exit_iteration_align -= rem;

      /* Loop over the parts in ci. */
      for (int ci_cache_idx = exit_iteration_align;
           ci_cache_idx < ci_cache_count; ci_cache_idx += VEC_SIZE) {

#ifdef SWIFT_DEBUG_CHECKS
        if (ci_cache_idx % VEC_SIZE != 0 || ci_cache_idx < 0) {
          error("Unaligned read!!! ci_cache_idx=%d", ci_cache_idx);
        }
#endif

        vector v_dx, v_dy, v_dz, v_r2;

        /* Load 2 sets of vectors from the particle cache. */
        pix.v = vec_load(&ci_cache->x[ci_cache_idx]);
        piy.v = vec_load(&ci_cache->y[ci_cache_idx]);
        piz.v = vec_load(&ci_cache->z[ci_cache_idx]);

        /* Compute the pairwise distance. */
        v_dx.v = vec_sub(pjx.v, pix.v);
        v_dy.v = vec_sub(pjy.v, piy.v);
        v_dz.v = vec_sub(pjz.v, piz.v);

        v_r2.v = vec_mul(v_dx.v, v_dx.v);
        v_r2.v = vec_fma(v_dy.v, v_dy.v, v_r2.v);
        v_r2.v = vec_fma(v_dz.v, v_dz.v, v_r2.v);

        mask_t v_doj_mask;
        int doj_mask;

        /* Form r2 < hig2 mask. */
        vec_create_mask(v_doj_mask, vec_cmp_lt(v_r2.v, v_hjg2.v));

        /* Form integer mask. */
        doj_mask = vec_form_int_mask(v_doj_mask);

        //intCount += __builtin_popcount(doj_mask);

        /* If there are any interactions perform them. */
        if (doj_mask)
          runner_iact_nonsym_1_vec_density(
              &v_r2, &v_dx, &v_dy, &v_dz, v_hj_inv, v_vjx, v_vjy, v_vjz,
              &ci_cache->vx[ci_cache_idx], &ci_cache->vy[ci_cache_idx],
              &ci_cache->vz[ci_cache_idx], &ci_cache->m[ci_cache_idx], &rhoSum,
              &rho_dhSum, &wcountSum, &wcount_dhSum, &div_vSum, &curlvxSum,
              &curlvySum, &curlvzSum, v_doj_mask);

      } /* loop over the parts in ci. */

      /* Perform horizontal adds on vector sums and store result in particle pj.
       */
      VEC_HADD(rhoSum, pj->rho);
      VEC_HADD(rho_dhSum, pj->density.rho_dh);
      VEC_HADD(wcountSum, pj->density.wcount);
      VEC_HADD(wcount_dhSum, pj->density.wcount_dh);
      VEC_HADD(div_vSum, pj->density.div_v);
      VEC_HADD(curlvxSum, pj->density.rot_v[0]);
      VEC_HADD(curlvySum, pj->density.rot_v[1]);
      VEC_HADD(curlvzSum, pj->density.rot_v[2]);

    } /* loop over the parts in cj. */

    TIMER_TOC(timer_dopair_density);
  }

#endif /* WITH_VECTORIZATION */
}<|MERGE_RESOLUTION|>--- conflicted
+++ resolved
@@ -265,32 +265,10 @@
   int first_pi = 0, last_pj = cj->count - 1;
   int temp;
 
-<<<<<<< HEAD
-  /* Find the first active particle in ci to interact with any particle in cj.
-   */
-  /* Populate max_di with distances. */
-  int active_id = ci->count - 1;
-  for (int k = ci->count - 1; k >= 0; k--) {
-    const struct part *pi = &parts_i[sort_i[k].i];
-    const float d = sort_i[k].d + dx_max;
-
-    max_di[k] = d + hi_max;
-
-    /* If the particle is out of range set the index to
-     * the last active particle within range. */
-    if (d + hi_max < dj_min) {
-      first_pi = active_id;
-      break;
-    } else {
-      if (part_is_active(pi, e)) active_id = k;
-    }
-  }
-=======
   /* Find the leftmost particle in cell i that interacts with any particle in cell j. */
   first_pi = ci->count;
   while(first_pi > 0 && sort_i[first_pi - 1].d + dx_max + hi_max > dj_min)
     first_pi--;
->>>>>>> f4c1af2e
 
   /* Find the maximum index into cell j for each particle in range in cell i. */
   if(first_pi < ci->count) {
