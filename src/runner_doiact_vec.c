/*******************************************************************************
 * This file is part of SWIFT.
 * Copyright (c) 2016 James Willis (james.s.willis@durham.ac.uk)
 *
 * This program is free software: you can redistribute it and/or modify
 * it under the terms of the GNU Lesser General Public License as published
 * by the Free Software Foundation, either version 3 of the License, or
 * (at your option) any later version.
 *
 * This program is distributed in the hope that it will be useful,
 * but WITHOUT ANY WARRANTY; without even the implied warranty of
 * MERCHANTABILITY or FITNESS FOR A PARTICULAR PURPOSE.  See the
 * GNU General Public License for more details.
 *
 * You should have received a copy of the GNU Lesser General Public License
 * along with this program.  If not, see <http://www.gnu.org/licenses/>.
 *
 ******************************************************************************/

/* Config parameters. */
#include "../config.h"

/* This object's header. */
#include "runner_doiact_vec.h"

/* Local headers. */
#include "active.h"

#if defined(WITH_VECTORIZATION) && defined(GADGET2_SPH)

static const vector kernel_gamma2_vec = FILL_VEC(kernel_gamma2);

/**
 * @brief Compute the vector remainder interactions from the secondary cache.
 *
 * @param int_cache (return) secondary #cache of interactions between two
 * particles.
 * @param icount Interaction count.
 * @param v_rhoSum (return) #vector holding the cumulative sum of the density
 * update on pi.
 * @param v_rho_dhSum (return) #vector holding the cumulative sum of the density
 * gradient update on pi.
 * @param v_wcountSum (return) #vector holding the cumulative sum of the wcount
 * update on pi.
 * @param v_wcount_dhSum (return) #vector holding the cumulative sum of the
 * wcount
 * gradient update on pi.
 * @param v_div_vSum (return) #vector holding the cumulative sum of the
 * divergence
 * update on pi.
 * @param v_curlvxSum (return) #vector holding the cumulative sum of the curl of
 * vx update on pi.
 * @param v_curlvySum (return) #vector holding the cumulative sum of the curl of
 * vy update on pi.
 * @param v_curlvzSum (return) #vector holding the cumulative sum of the curl of
 * vz update on pi.
 * @param v_hi_inv #vector of 1/h for pi.
 * @param v_vix #vector of x velocity of pi.
 * @param v_viy #vector of y velocity of pi.
 * @param v_viz #vector of z velocity of pi.
 * @param icount_align (return) Interaction count after the remainder
 * interactions have been performed, should be a multiple of the vector length.
 */
__attribute__((always_inline)) INLINE static void calcRemInteractions(
    struct c2_cache *const int_cache, const int icount, vector *v_rhoSum,
    vector *v_rho_dhSum, vector *v_wcountSum, vector *v_wcount_dhSum,
    vector *v_div_vSum, vector *v_curlvxSum, vector *v_curlvySum,
    vector *v_curlvzSum, vector v_hi_inv, vector v_vix, vector v_viy,
    vector v_viz, int *icount_align) {

  mask_t int_mask, int_mask2;

  /* Work out the number of remainder interactions and pad secondary cache. */
  *icount_align = icount;
  int rem = icount % (NUM_VEC_PROC * VEC_SIZE);
  if (rem != 0) {
    int pad = (NUM_VEC_PROC * VEC_SIZE) - rem;
    *icount_align += pad;

    /* Initialise masks to true. */
    vec_init_mask_true(int_mask);
    vec_init_mask_true(int_mask2);

    /* Pad secondary cache so that there are no contributions in the interaction
     * function. */
    for (int i = icount; i < *icount_align; i++) {
      int_cache->mq[i] = 0.f;
      int_cache->r2q[i] = 1.f;
      int_cache->dxq[i] = 0.f;
      int_cache->dyq[i] = 0.f;
      int_cache->dzq[i] = 0.f;
      int_cache->vxq[i] = 0.f;
      int_cache->vyq[i] = 0.f;
      int_cache->vzq[i] = 0.f;
    }

    /* Zero parts of mask that represent the padded values.*/
    if (pad < VEC_SIZE) {
      vec_pad_mask(int_mask2, pad);
    } else {
      vec_pad_mask(int_mask, VEC_SIZE - rem);
      vec_zero_mask(int_mask2);
    }

    /* Perform remainder interaction and remove remainder from aligned
     * interaction count. */
    *icount_align = icount - rem;
    runner_iact_nonsym_2_vec_density(
        &int_cache->r2q[*icount_align], &int_cache->dxq[*icount_align],
        &int_cache->dyq[*icount_align], &int_cache->dzq[*icount_align],
        v_hi_inv, v_vix, v_viy, v_viz, &int_cache->vxq[*icount_align],
        &int_cache->vyq[*icount_align], &int_cache->vzq[*icount_align],
        &int_cache->mq[*icount_align], v_rhoSum, v_rho_dhSum, v_wcountSum,
        v_wcount_dhSum, v_div_vSum, v_curlvxSum, v_curlvySum, v_curlvzSum,
        int_mask, int_mask2, 1);
  }
}

/**
 * @brief Left-packs the values needed by an interaction into the secondary
 * cache (Supports AVX, AVX2 and AVX512 instruction sets).
 *
 * @param mask Contains which particles need to interact.
 * @param pjd Index of the particle to store into.
 * @param v_r2 #vector of the separation between two particles squared.
 * @param v_dx #vector of the x separation between two particles.
 * @param v_dy #vector of the y separation between two particles.
 * @param v_dz #vector of the z separation between two particles.
 * @param cell_cache #cache of all particles in the cell.
 * @param int_cache (return) secondary #cache of interactions between two
 * particles.
 * @param icount Interaction count.
 * @param v_rhoSum #vector holding the cumulative sum of the density update on
 * pi.
 * @param v_rho_dhSum #vector holding the cumulative sum of the density gradient
 * update on pi.
 * @param v_wcountSum #vector holding the cumulative sum of the wcount update on
 * pi.
 * @param v_wcount_dhSum #vector holding the cumulative sum of the wcount
 * gradient
 * update on pi.
 * @param v_div_vSum #vector holding the cumulative sum of the divergence update
 * on pi.
 * @param v_curlvxSum #vector holding the cumulative sum of the curl of vx
 * update
 * on pi.
 * @param v_curlvySum #vector holding the cumulative sum of the curl of vy
 * update
 * on pi.
 * @param v_curlvzSum #vector holding the cumulative sum of the curl of vz
 * update
 * on pi.
 * @param v_hi_inv #vector of 1/h for pi.
 * @param v_vix #vector of x velocity of pi.
 * @param v_viy #vector of y velocity of pi.
 * @param v_viz #vector of z velocity of pi.
 */
__attribute__((always_inline)) INLINE static void storeInteractions(
    const int mask, const int pjd, vector *v_r2, vector *v_dx, vector *v_dy,
    vector *v_dz, const struct cache *const cell_cache,
    struct c2_cache *const int_cache, int *icount, vector *v_rhoSum,
    vector *v_rho_dhSum, vector *v_wcountSum, vector *v_wcount_dhSum,
    vector *v_div_vSum, vector *v_curlvxSum, vector *v_curlvySum,
    vector *v_curlvzSum, vector v_hi_inv, vector v_vix, vector v_viy,
    vector v_viz) {

/* Left-pack values needed into the secondary cache using the interaction mask.
 */
#if defined(HAVE_AVX2) || defined(HAVE_AVX512_F)
  mask_t packed_mask;
  VEC_FORM_PACKED_MASK(mask, packed_mask);

  VEC_LEFT_PACK(v_r2->v, packed_mask, &int_cache->r2q[*icount]);
  VEC_LEFT_PACK(v_dx->v, packed_mask, &int_cache->dxq[*icount]);
  VEC_LEFT_PACK(v_dy->v, packed_mask, &int_cache->dyq[*icount]);
  VEC_LEFT_PACK(v_dz->v, packed_mask, &int_cache->dzq[*icount]);
  VEC_LEFT_PACK(vec_load(&cell_cache->m[pjd]), packed_mask,
                &int_cache->mq[*icount]);
  VEC_LEFT_PACK(vec_load(&cell_cache->vx[pjd]), packed_mask,
                &int_cache->vxq[*icount]);
  VEC_LEFT_PACK(vec_load(&cell_cache->vy[pjd]), packed_mask,
                &int_cache->vyq[*icount]);
  VEC_LEFT_PACK(vec_load(&cell_cache->vz[pjd]), packed_mask,
                &int_cache->vzq[*icount]);

  /* Increment interaction count by number of bits set in mask. */
  (*icount) += __builtin_popcount(mask);
#else
  /* Quicker to do it serially in AVX rather than use intrinsics. */
  for (int bit_index = 0; bit_index < VEC_SIZE; bit_index++) {
    if (mask & (1 << bit_index)) {
      /* Add this interaction to the queue. */
      int_cache->r2q[*icount] = v_r2->f[bit_index];
      int_cache->dxq[*icount] = v_dx->f[bit_index];
      int_cache->dyq[*icount] = v_dy->f[bit_index];
      int_cache->dzq[*icount] = v_dz->f[bit_index];
      int_cache->mq[*icount] = cell_cache->m[pjd + bit_index];
      int_cache->vxq[*icount] = cell_cache->vx[pjd + bit_index];
      int_cache->vyq[*icount] = cell_cache->vy[pjd + bit_index];
      int_cache->vzq[*icount] = cell_cache->vz[pjd + bit_index];

      (*icount)++;
    }
  }

#endif /* defined(HAVE_AVX2) || defined(HAVE_AVX512_F) */

  /* Flush the c2 cache if it has reached capacity. */
  if (*icount >= (C2_CACHE_SIZE - (NUM_VEC_PROC * VEC_SIZE))) {

    int icount_align = *icount;

    /* Peform remainder interactions. */
    calcRemInteractions(int_cache, *icount, v_rhoSum, v_rho_dhSum, v_wcountSum,
                        v_wcount_dhSum, v_div_vSum, v_curlvxSum, v_curlvySum,
                        v_curlvzSum, v_hi_inv, v_vix, v_viy, v_viz,
                        &icount_align);

    mask_t int_mask, int_mask2;
    vec_init_mask_true(int_mask);
    vec_init_mask_true(int_mask2);

    /* Perform interactions. */
    for (int j = 0; j < icount_align; j += (NUM_VEC_PROC * VEC_SIZE)) {
      runner_iact_nonsym_2_vec_density(
          &int_cache->r2q[j], &int_cache->dxq[j], &int_cache->dyq[j],
          &int_cache->dzq[j], v_hi_inv, v_vix, v_viy, v_viz, &int_cache->vxq[j],
          &int_cache->vyq[j], &int_cache->vzq[j], &int_cache->mq[j], v_rhoSum,
          v_rho_dhSum, v_wcountSum, v_wcount_dhSum, v_div_vSum, v_curlvxSum,
          v_curlvySum, v_curlvzSum, int_mask, int_mask2, 0);
    }

    /* Reset interaction count. */
    *icount = 0;
  }
}

/**
 * @brief Populates the arrays max_index_i and max_index_j with the maximum
 * indices of
 * particles into their neighbouring cells. Also finds the first pi that
 * interacts with any particle in cj and the last pj that interacts with any
 * particle in ci.
 *
 * @param ci #cell pointer to ci
 * @param cj #cell pointer to cj
 * @param sort_i #entry array for particle distance in ci
 * @param sort_j #entry array for particle distance in cj
 * @param dx_max maximum particle movement allowed in cell
 * @param rshift cutoff shift
 * @param hi_max Maximal smoothing length in cell ci
 * @param hj_max Maximal smoothing length in cell cj
 * @param di_max Maximal position on the axis that can interact in cell ci
 * @param dj_min Minimal position on the axis that can interact in cell ci
 * @param max_index_i array to hold the maximum distances of pi particles into
 * #cell cj
 * @param max_index_j array to hold the maximum distances of pj particles into
 * #cell cj
 * @param init_pi first pi to interact with a pj particle
 * @param init_pj last pj to interact with a pi particle
 * @param max_active_bin The largest time-bin active during this step.
 * @param active_ci Is any particle in cell ci active?
 * @param active_cj Is any particle in cell cj active?
 */
__attribute__((always_inline)) INLINE static void populate_max_index_no_cache(
    const struct cell *ci, const struct cell *cj,
    const struct entry *restrict sort_i, const struct entry *restrict sort_j,
    const float dx_max, const float rshift, const double hi_max,
    const double hj_max, const double di_max, const double dj_min,
    int *max_index_i, int *max_index_j, int *init_pi, int *init_pj,
    const timebin_t max_active_bin, const int active_ci, const int active_cj) {

  const struct part *restrict parts_i = ci->parts;
  const struct part *restrict parts_j = cj->parts;

  int first_pi = 0, last_pj = cj->count - 1;
  int temp, active_id;

  /* Only populate max_index array for local actve cells. */
  if (active_ci) {

    /* Find the leftmost active particle in cell i that interacts with any
     * particle in cell j. */
    first_pi = ci->count;
    active_id = first_pi - 1;
    while (first_pi > 0 && sort_i[first_pi - 1].d + dx_max + hi_max > dj_min) {
      first_pi--;
      /* Store the index of the particle if it is active. */
      if (part_is_active_no_debug(&parts_i[sort_i[first_pi].i], max_active_bin))
        active_id = first_pi;
    }

    /* Set the first active pi in range of any particle in cell j. */
    first_pi = active_id;

    /* Find the maximum index into cell j for each particle in range in cell i.
     */
    if (first_pi < ci->count) {

      /* Start from the first particle in cell j. */
      temp = 0;

      const struct part *pi = &parts_i[sort_i[first_pi].i];
      const float first_di =
          sort_i[first_pi].d + pi->h * kernel_gamma + dx_max - rshift;

      /* Loop through particles in cell j until they are not in range of pi.
       * Make sure that temp stays between 0 and cj->count - 1.*/
      while (temp < cj->count - 1 && first_di > sort_j[temp].d) temp++;

      max_index_i[first_pi] = temp;

      /* Populate max_index_i for remaining particles that are within range. */
      for (int i = first_pi + 1; i < ci->count; i++) {
        temp = max_index_i[i - 1];
        pi = &parts_i[sort_i[i].i];

        const float di = sort_i[i].d + pi->h * kernel_gamma + dx_max - rshift;

        /* Make sure that temp stays between 0 and cj->count - 1.*/
        while (temp < cj->count - 1 && di > sort_j[temp].d) temp++;

        max_index_i[i] = temp;
      }
    } else {
      /* Make sure that max index is set to first particle in cj.*/
      max_index_i[ci->count - 1] = 0;
    }
  } else {
    /* Make sure that foreign cells are only read into the cache if the local
     * cell requires it.
     * Also ensure that it does not require any particles from cj. */
    first_pi = ci->count - 1;
    max_index_i[ci->count - 1] = 0;
  }

  /* Only populate max_index array for local actve cells. */
  if (active_cj) {
    /* Find the rightmost active particle in cell j that interacts with any
     * particle in cell i. */
    last_pj = -1;
    active_id = last_pj;
    while (last_pj < cj->count &&
           sort_j[last_pj + 1].d - hj_max - dx_max < di_max) {
      last_pj++;
      /* Store the index of the particle if it is active. */
      if (part_is_active_no_debug(&parts_j[sort_j[last_pj].i], max_active_bin))
        active_id = last_pj;
    }

    /* Set the last active pj in range of any particle in cell i. */
    last_pj = active_id;

    /* Find the maximum index into cell i for each particle in range in cell j.
     */
    if (last_pj >= 0) {

      /* Start from the last particle in cell i. */
      temp = ci->count - 1;

      const struct part *pj = &parts_j[sort_j[last_pj].i];
      const float last_dj =
          sort_j[last_pj].d - dx_max - pj->h * kernel_gamma + rshift;

      /* Loop through particles in cell i until they are not in range of pj. */
      while (temp > 0 && last_dj < sort_i[temp].d) temp--;

      max_index_j[last_pj] = temp;

      /* Populate max_index_j for remaining particles that are within range. */
      for (int i = last_pj - 1; i >= 0; i--) {
        temp = max_index_j[i + 1];
        pj = &parts_j[sort_j[i].i];
        const float dj = sort_j[i].d - dx_max - (pj->h * kernel_gamma) + rshift;

        while (temp > 0 && dj < sort_i[temp].d) temp--;

        max_index_j[i] = temp;
      }
    } else {
      /* Make sure that max index is set to last particle in ci.*/
      max_index_j[0] = ci->count - 1;
    }
  } else {
    /* Make sure that foreign cells are only read into the cache if the local
     * cell requires it.
     * Also ensure that it does not require any particles from ci. */
    last_pj = 0;
    max_index_j[0] = ci->count - 1;
  }

  *init_pi = first_pi;
  *init_pj = last_pj;
}

/**
 * @brief Populates the arrays max_index_i and max_index_j with the maximum
 * indices of
 * particles into their neighbouring cells. Also finds the first pi that
 * interacts with any particle in cj and the last pj that interacts with any
 * particle in ci.
 *
 * @param ci #cell pointer to ci
 * @param cj #cell pointer to cj
 * @param sort_i #entry array for particle distance in ci
 * @param sort_j #entry array for particle distance in cj
 * @param dx_max maximum particle movement allowed in cell
 * @param rshift cutoff shift
 * @param hi_max_raw Maximal smoothing length in cell ci
 * @param hj_max_raw Maximal smoothing length in cell cj
 * @param h_max Maximal smoothing length in both cells scaled by kernel_gamma
 * @param di_max Maximal position on the axis that can interact in cell ci
 * @param dj_min Minimal position on the axis that can interact in cell ci
 * @param max_index_i array to hold the maximum distances of pi particles into
 * #cell cj
 * @param max_index_j array to hold the maximum distances of pj particles into
 * #cell cj
 * @param init_pi first pi to interact with a pj particle
 * @param init_pj last pj to interact with a pi particle
 * @param max_active_bin The largest time-bin active during this step.
 * @param active_ci Is any particle in cell ci active?
 * @param active_cj Is any particle in cell cj active?
 */
__attribute__((always_inline)) INLINE static void
populate_max_index_no_cache_force(const struct cell *ci, const struct cell *cj,
                                  const struct entry *restrict sort_i,
                                  const struct entry *restrict sort_j,
                                  const float dx_max, const float rshift,
                                  const double hi_max_raw,
                                  const double hj_max_raw, const double h_max,
                                  const double di_max, const double dj_min, int *max_index_i,
                                  int *max_index_j, int *init_pi, int *init_pj,
                                  const timebin_t max_active_bin, const int active_ci, const int active_cj) {

  const struct part *restrict parts_i = ci->parts;
  const struct part *restrict parts_j = cj->parts;

  int first_pi = 0, last_pj = cj->count - 1;
  int temp, active_id;

  /* Only populate max_index array for local actve cells. */
  if (active_ci) {

    /* Find the leftmost active particle in cell i that interacts with any
     * particle in cell j. */
    first_pi = ci->count;
    active_id = first_pi - 1;
    while (first_pi > 0 &&
           sort_i[first_pi - 1].d + dx_max + h_max > dj_min) {
      first_pi--;
      /* Store the index of the particle if it is active. */
      if (part_is_active_no_debug(&parts_i[sort_i[first_pi].i], max_active_bin))
        active_id = first_pi;
    }

    /* Set the first active pi in range of any particle in cell j. */
    first_pi = active_id;

    /* Find the maximum index into cell j for each particle in range in cell i.
     */
    if (first_pi < ci->count) {

      /* Start from the first particle in cell j. */
      temp = 0;

      const struct part *pi = &parts_i[sort_i[first_pi].i];
      const float first_di = sort_i[first_pi].d +
                             max(pi->h, hj_max_raw) * kernel_gamma + dx_max -
                             rshift;

      /* Loop through particles in cell j until they are not in range of pi.
       * Make sure that temp stays between 0 and cj->count - 1.*/
      while (temp < cj->count - 1 && first_di > sort_j[temp].d) temp++;

      max_index_i[first_pi] = temp;

      /* Populate max_index_i for remaining particles that are within range. */
      for (int i = first_pi + 1; i < ci->count; i++) {
        temp = max_index_i[i - 1];
        pi = &parts_i[sort_i[i].i];

        const float di = sort_i[i].d + max(pi->h, hj_max_raw) * kernel_gamma +
                         dx_max - rshift;

        /* Make sure that temp stays between 0 and cj->count - 1.*/
        while (temp < cj->count - 1 && di > sort_j[temp].d) temp++;

        max_index_i[i] = temp;
      }
    } else {
      /* Make sure that max index is set to first particle in cj.*/
      max_index_i[ci->count - 1] = 0;
    }
  } else {
    /* Make sure that foreign cells are only read into the cache if the local
     * cell requires it.
     * Also ensure that it does not require any particles from cj. */
    first_pi = ci->count - 1;
    max_index_i[ci->count - 1] = 0;
  }

  /* Only populate max_index array for local actve cells. */
  if (active_cj) {
    /* Find the rightmost active particle in cell j that interacts with any
     * particle in cell i. */
    last_pj = -1;
    active_id = last_pj;
    while (last_pj < cj->count &&
           sort_j[last_pj + 1].d - h_max - dx_max < di_max) {
      last_pj++;
      /* Store the index of the particle if it is active. */
      if (part_is_active_no_debug(&parts_j[sort_j[last_pj].i], max_active_bin))
        active_id = last_pj;
    }

    /* Set the last active pj in range of any particle in cell i. */
    last_pj = active_id;

    /* Find the maximum index into cell i for each particle in range in cell j.
     */
    if (last_pj >= 0) {

      /* Start from the last particle in cell i. */
      temp = ci->count - 1;

      const struct part *pj = &parts_j[sort_j[last_pj].i];
      const float last_dj = sort_j[last_pj].d - dx_max -
                            max(pj->h, hi_max_raw) * kernel_gamma + rshift;

      /* Loop through particles in cell i until they are not in range of pj. */
      while (temp > 0 && last_dj < sort_i[temp].d) temp--;

      max_index_j[last_pj] = temp;

      /* Populate max_index_j for remaining particles that are within range. */
      for (int i = last_pj - 1; i >= 0; i--) {
        temp = max_index_j[i + 1];
        pj = &parts_j[sort_j[i].i];

        const float dj = sort_j[i].d - dx_max -
                         (max(pj->h, hi_max_raw) * kernel_gamma) + rshift;

        while (temp > 0 && dj < sort_i[temp].d) temp--;

        max_index_j[i] = temp;
      }
    } else {
      /* Make sure that max index is set to last particle in ci.*/
      max_index_j[0] = ci->count - 1;
    }
  } else {
    /* Make sure that foreign cells are only read into the cache if the local
     * cell requires it.
     * Also ensure that it does not require any particles from ci. */
    last_pj = 0;
    max_index_j[0] = ci->count - 1;
  }

  *init_pi = first_pi;
  *init_pj = last_pj;
}

#endif /* WITH_VECTORIZATION && GADGET2_SPH */

/**
 * @brief Compute the cell self-interaction (non-symmetric) using vector
 * intrinsics with one particle pi at a time.
 *
 * @param r The #runner.
 * @param c The #cell.
 */
__attribute__((always_inline)) INLINE void runner_doself1_density_vec(
    struct runner *r, struct cell *restrict c) {

#if defined(WITH_VECTORIZATION) && defined(GADGET2_SPH)

  /* Get some local variables */
  const struct engine *e = r->e;
  const timebin_t max_active_bin = e->max_active_bin;
  struct part *restrict parts = c->parts;
  const int count = c->count;

  TIMER_TIC;

  /* Anything to do here? */
<<<<<<< HEAD
  if (!cell_is_active(c, e)) return;
=======
  if (!cell_is_active_hydro(c, e)) return;

>>>>>>> c90ffa87
  if (!cell_are_part_drifted(c, e)) error("Interacting undrifted cell.");

#ifdef SWIFT_DEBUG_CHECKS
  for (int i = 0; i < count; i++) {
    /* Check that particles have been drifted to the current time */
    if (parts[i].ti_drift != e->ti_current)
      error("Particle pi not drifted to current time");
  }
#endif

  /* Get the particle cache from the runner and re-allocate
   * the cache if it is not big enough for the cell. */
  struct cache *restrict cell_cache = &r->ci_cache;
  if (cell_cache->count < count) cache_init(cell_cache, count);

  /* Read the particles from the cell and store them locally in the cache. */
  cache_read_particles(c, cell_cache);

  /* Create secondary cache to store particle interactions. */
  struct c2_cache int_cache;

  /* Loop over the particles in the cell. */
  for (int pid = 0; pid < count; pid++) {

    /* Get a pointer to the ith particle. */
    struct part *restrict pi = &parts[pid];

    /* Is the ith particle active? */
    if (!part_is_active_no_debug(pi, max_active_bin)) continue;

    const float hi = cell_cache->h[pid];

    /* Fill particle pi vectors. */
    const vector v_pix = vector_set1(cell_cache->x[pid]);
    const vector v_piy = vector_set1(cell_cache->y[pid]);
    const vector v_piz = vector_set1(cell_cache->z[pid]);
    const vector v_hi = vector_set1(hi);
    const vector v_vix = vector_set1(cell_cache->vx[pid]);
    const vector v_viy = vector_set1(cell_cache->vy[pid]);
    const vector v_viz = vector_set1(cell_cache->vz[pid]);

    const float hig2 = hi * hi * kernel_gamma2;
    const vector v_hig2 = vector_set1(hig2);

    /* Get the inverse of hi. */
    vector v_hi_inv = vec_reciprocal(v_hi);

    /* Reset cumulative sums of update vectors. */
    vector v_rhoSum = vector_setzero();
    vector v_rho_dhSum = vector_setzero();
    vector v_wcountSum = vector_setzero();
    vector v_wcount_dhSum = vector_setzero();
    vector v_div_vSum = vector_setzero();
    vector v_curlvxSum = vector_setzero();
    vector v_curlvySum = vector_setzero();
    vector v_curlvzSum = vector_setzero();

    /* Pad cache if there is a serial remainder. */
    int count_align = count;
    const int rem = count % (NUM_VEC_PROC * VEC_SIZE);
    if (rem != 0) {
      count_align += (NUM_VEC_PROC * VEC_SIZE) - rem;

      /* Set positions to the same as particle pi so when the r2 > 0 mask is
       * applied these extra contributions are masked out.*/
      for (int i = count; i < count_align; i++) {
        cell_cache->x[i] = v_pix.f[0];
        cell_cache->y[i] = v_piy.f[0];
        cell_cache->z[i] = v_piz.f[0];
      }
    }

    /* The number of interactions for pi and the padded version of it to
     * make it a multiple of VEC_SIZE. */
    int icount = 0, icount_align = 0;

    /* Find all of particle pi's interacions and store needed values in the
     * secondary cache.*/
    for (int pjd = 0; pjd < count_align; pjd += (NUM_VEC_PROC * VEC_SIZE)) {

      /* Load 2 sets of vectors from the particle cache. */
      const vector v_pjx = vector_load(&cell_cache->x[pjd]);
      const vector v_pjy = vector_load(&cell_cache->y[pjd]);
      const vector v_pjz = vector_load(&cell_cache->z[pjd]);

      const vector v_pjx2 = vector_load(&cell_cache->x[pjd + VEC_SIZE]);
      const vector v_pjy2 = vector_load(&cell_cache->y[pjd + VEC_SIZE]);
      const vector v_pjz2 = vector_load(&cell_cache->z[pjd + VEC_SIZE]);

      /* Compute the pairwise distance. */
      vector v_dx, v_dy, v_dz, v_r2;
      vector v_dx_2, v_dy_2, v_dz_2, v_r2_2;

      v_dx.v = vec_sub(v_pix.v, v_pjx.v);
      v_dx_2.v = vec_sub(v_pix.v, v_pjx2.v);
      v_dy.v = vec_sub(v_piy.v, v_pjy.v);
      v_dy_2.v = vec_sub(v_piy.v, v_pjy2.v);
      v_dz.v = vec_sub(v_piz.v, v_pjz.v);
      v_dz_2.v = vec_sub(v_piz.v, v_pjz2.v);

      v_r2.v = vec_mul(v_dx.v, v_dx.v);
      v_r2_2.v = vec_mul(v_dx_2.v, v_dx_2.v);
      v_r2.v = vec_fma(v_dy.v, v_dy.v, v_r2.v);
      v_r2_2.v = vec_fma(v_dy_2.v, v_dy_2.v, v_r2_2.v);
      v_r2.v = vec_fma(v_dz.v, v_dz.v, v_r2.v);
      v_r2_2.v = vec_fma(v_dz_2.v, v_dz_2.v, v_r2_2.v);

      /* Form a mask from r2 < hig2 and r2 > 0.*/
      mask_t v_doi_mask, v_doi_mask_self_check, v_doi_mask2,
          v_doi_mask2_self_check;

      /* Form r2 > 0 mask and r2 < hig2 mask. */
      vec_create_mask(v_doi_mask_self_check, vec_cmp_gt(v_r2.v, vec_setzero()));
      vec_create_mask(v_doi_mask, vec_cmp_lt(v_r2.v, v_hig2.v));

      /* Form r2 > 0 mask and r2 < hig2 mask. */
      vec_create_mask(v_doi_mask2_self_check,
                      vec_cmp_gt(v_r2_2.v, vec_setzero()));
      vec_create_mask(v_doi_mask2, vec_cmp_lt(v_r2_2.v, v_hig2.v));

      /* Combine two masks and form integer masks. */
      const int doi_mask = vec_is_mask_true(v_doi_mask) &
                           vec_is_mask_true(v_doi_mask_self_check);
      const int doi_mask2 = vec_is_mask_true(v_doi_mask2) &
                            vec_is_mask_true(v_doi_mask2_self_check);

#ifdef DEBUG_INTERACTIONS_SPH
      for (int bit_index = 0; bit_index < VEC_SIZE; bit_index++) {
        if (doi_mask & (1 << bit_index)) {
          if (pi->num_ngb_density < MAX_NUM_OF_NEIGHBOURS)
            pi->ids_ngbs_density[pi->num_ngb_density] =
                parts[pjd + bit_index].id;
          ++pi->num_ngb_density;
        }

        if (doi_mask2 & (1 << bit_index)) {
          if (pi->num_ngb_density < MAX_NUM_OF_NEIGHBOURS)
            pi->ids_ngbs_density[pi->num_ngb_density] =
                parts[pjd + VEC_SIZE + bit_index].id;
          ++pi->num_ngb_density;
        }
      }
#endif

      /* If there are any interactions left pack interaction values into c2
       * cache. */
      if (doi_mask) {
        storeInteractions(doi_mask, pjd, &v_r2, &v_dx, &v_dy, &v_dz, cell_cache,
                          &int_cache, &icount, &v_rhoSum, &v_rho_dhSum,
                          &v_wcountSum, &v_wcount_dhSum, &v_div_vSum,
                          &v_curlvxSum, &v_curlvySum, &v_curlvzSum, v_hi_inv,
                          v_vix, v_viy, v_viz);
      }
      if (doi_mask2) {
        storeInteractions(doi_mask2, pjd + VEC_SIZE, &v_r2_2, &v_dx_2, &v_dy_2,
                          &v_dz_2, cell_cache, &int_cache, &icount, &v_rhoSum,
                          &v_rho_dhSum, &v_wcountSum, &v_wcount_dhSum,
                          &v_div_vSum, &v_curlvxSum, &v_curlvySum, &v_curlvzSum,
                          v_hi_inv, v_vix, v_viy, v_viz);
      }
    }

    /* Perform padded vector remainder interactions if any are present. */
    calcRemInteractions(&int_cache, icount, &v_rhoSum, &v_rho_dhSum,
                        &v_wcountSum, &v_wcount_dhSum, &v_div_vSum,
                        &v_curlvxSum, &v_curlvySum, &v_curlvzSum, v_hi_inv,
                        v_vix, v_viy, v_viz, &icount_align);

    /* Initialise masks to true in case remainder interactions have been
     * performed. */
    mask_t int_mask, int_mask2;
    vec_init_mask_true(int_mask);
    vec_init_mask_true(int_mask2);

    /* Perform interaction with 2 vectors. */
    for (int pjd = 0; pjd < icount_align; pjd += (NUM_VEC_PROC * VEC_SIZE)) {
      runner_iact_nonsym_2_vec_density(
          &int_cache.r2q[pjd], &int_cache.dxq[pjd], &int_cache.dyq[pjd],
          &int_cache.dzq[pjd], v_hi_inv, v_vix, v_viy, v_viz,
          &int_cache.vxq[pjd], &int_cache.vyq[pjd], &int_cache.vzq[pjd],
          &int_cache.mq[pjd], &v_rhoSum, &v_rho_dhSum, &v_wcountSum,
          &v_wcount_dhSum, &v_div_vSum, &v_curlvxSum, &v_curlvySum,
          &v_curlvzSum, int_mask, int_mask2, 0);
    }

    /* Perform horizontal adds on vector sums and store result in particle pi.
     */
    VEC_HADD(v_rhoSum, pi->rho);
    VEC_HADD(v_rho_dhSum, pi->density.rho_dh);
    VEC_HADD(v_wcountSum, pi->density.wcount);
    VEC_HADD(v_wcount_dhSum, pi->density.wcount_dh);
    VEC_HADD(v_div_vSum, pi->density.div_v);
    VEC_HADD(v_curlvxSum, pi->density.rot_v[0]);
    VEC_HADD(v_curlvySum, pi->density.rot_v[1]);
    VEC_HADD(v_curlvzSum, pi->density.rot_v[2]);

    /* Reset interaction count. */
    icount = 0;
  } /* loop over all particles. */

  TIMER_TOC(timer_doself_density);

#else

  error("Incorrectly calling vectorized Gadget-2 functions!");

#endif /* WITH_VECTORIZATION */
}

/**
 * @brief Compute the interactions between a cell pair, but only for the
 *      given indices in ci. (Vectorised)
 *
 * @param r The #runner.
 * @param c The first #cell.
 * @param parts The #part to interact.
 * @param ind The list of indices of particles in @c c to interact with.
 * @param pi_count The number of particles in @c ind.
 */
__attribute__((always_inline)) INLINE void runner_doself_subset_density_vec(
    struct runner *r, struct cell *restrict c, struct part *restrict parts,
    int *restrict ind, int pi_count) {

#if defined(WITH_VECTORIZATION) && defined(GADGET2_SPH)

  const int count = c->count;

  TIMER_TIC;

  /* Get the particle cache from the runner and re-allocate
   * the cache if it is not big enough for the cell. */
  struct cache *restrict cell_cache = &r->ci_cache;

  if (cell_cache->count < count) cache_init(cell_cache, count);

  /* Read the particles from the cell and store them locally in the cache. */
  cache_read_particles(c, cell_cache);

  /* Create secondary cache to store particle interactions. */
  struct c2_cache int_cache;

  /* Loop over the subset of particles in the parts that need updating. */
  for (int pid = 0; pid < pi_count; pid++) {

    /* Get a pointer to the ith particle. */
    struct part *pi = &parts[ind[pid]];

#ifdef SWIFT_DEBUG_CHECKS
    const struct engine *e = r->e;
    if (!part_is_active(pi, e)) error("Inactive particle in subset function!");
#endif

    const float hi = pi->h;

    /* Fill particle pi vectors. */
    const vector v_pix = vector_set1(pi->x[0] - c->loc[0]);
    const vector v_piy = vector_set1(pi->x[1] - c->loc[1]);
    const vector v_piz = vector_set1(pi->x[2] - c->loc[2]);
    const vector v_hi = vector_set1(hi);
    const vector v_vix = vector_set1(pi->v[0]);
    const vector v_viy = vector_set1(pi->v[1]);
    const vector v_viz = vector_set1(pi->v[2]);

    const float hig2 = hi * hi * kernel_gamma2;
    const vector v_hig2 = vector_set1(hig2);

    /* Get the inverse of hi. */
    vector v_hi_inv = vec_reciprocal(v_hi);

    /* Reset cumulative sums of update vectors. */
    vector v_rhoSum = vector_setzero();
    vector v_rho_dhSum = vector_setzero();
    vector v_wcountSum = vector_setzero();
    vector v_wcount_dhSum = vector_setzero();
    vector v_div_vSum = vector_setzero();
    vector v_curlvxSum = vector_setzero();
    vector v_curlvySum = vector_setzero();
    vector v_curlvzSum = vector_setzero();

    /* Pad cache if there is a serial remainder. */
    int count_align = count;
    const int rem = count % (NUM_VEC_PROC * VEC_SIZE);
    if (rem != 0) {
      const int pad = (NUM_VEC_PROC * VEC_SIZE) - rem;

      count_align += pad;

      /* Set positions to the same as particle pi so when the r2 > 0 mask is
       * applied these extra contributions are masked out.*/
      for (int i = count; i < count_align; i++) {
        cell_cache->x[i] = v_pix.f[0];
        cell_cache->y[i] = v_piy.f[0];
        cell_cache->z[i] = v_piz.f[0];
      }
    }

    /* The number of interactions for pi and the padded version of it to
     * make it a multiple of VEC_SIZE. */
    int icount = 0, icount_align = 0;

    /* Find all of particle pi's interacions and store needed values in the
     * secondary cache.*/
    for (int pjd = 0; pjd < count_align; pjd += (NUM_VEC_PROC * VEC_SIZE)) {

      /* Load 2 sets of vectors from the particle cache. */
      const vector v_pjx = vector_load(&cell_cache->x[pjd]);
      const vector v_pjy = vector_load(&cell_cache->y[pjd]);
      const vector v_pjz = vector_load(&cell_cache->z[pjd]);

      const vector v_pjx2 = vector_load(&cell_cache->x[pjd + VEC_SIZE]);
      const vector v_pjy2 = vector_load(&cell_cache->y[pjd + VEC_SIZE]);
      const vector v_pjz2 = vector_load(&cell_cache->z[pjd + VEC_SIZE]);

      /* Compute the pairwise distance. */
      vector v_dx, v_dy, v_dz, v_r2;
      vector v_dx_2, v_dy_2, v_dz_2, v_r2_2;

      /* p_i - p_j */
      v_dx.v = vec_sub(v_pix.v, v_pjx.v);
      v_dx_2.v = vec_sub(v_pix.v, v_pjx2.v);
      v_dy.v = vec_sub(v_piy.v, v_pjy.v);
      v_dy_2.v = vec_sub(v_piy.v, v_pjy2.v);
      v_dz.v = vec_sub(v_piz.v, v_pjz.v);
      v_dz_2.v = vec_sub(v_piz.v, v_pjz2.v);

      /* r2 = dx^2 + dy^2 + dz^2 */
      v_r2.v = vec_mul(v_dx.v, v_dx.v);
      v_r2_2.v = vec_mul(v_dx_2.v, v_dx_2.v);
      v_r2.v = vec_fma(v_dy.v, v_dy.v, v_r2.v);
      v_r2_2.v = vec_fma(v_dy_2.v, v_dy_2.v, v_r2_2.v);
      v_r2.v = vec_fma(v_dz.v, v_dz.v, v_r2.v);
      v_r2_2.v = vec_fma(v_dz_2.v, v_dz_2.v, v_r2_2.v);

      /* Form a mask from r2 < hig2 and r2 > 0.*/
      mask_t v_doi_mask, v_doi_mask_self_check, v_doi_mask2,
          v_doi_mask2_self_check;

      /* Form r2 > 0 mask and r2 < hig2 mask. */
      vec_create_mask(v_doi_mask_self_check, vec_cmp_gt(v_r2.v, vec_setzero()));
      vec_create_mask(v_doi_mask, vec_cmp_lt(v_r2.v, v_hig2.v));

      /* Form r2 > 0 mask and r2 < hig2 mask. */
      vec_create_mask(v_doi_mask2_self_check,
                      vec_cmp_gt(v_r2_2.v, vec_setzero()));
      vec_create_mask(v_doi_mask2, vec_cmp_lt(v_r2_2.v, v_hig2.v));

      /* Combine two masks and form integer masks. */
      const int doi_mask = vec_is_mask_true(v_doi_mask) &
                           vec_is_mask_true(v_doi_mask_self_check);
      const int doi_mask2 = vec_is_mask_true(v_doi_mask2) &
                            vec_is_mask_true(v_doi_mask2_self_check);

#ifdef DEBUG_INTERACTIONS_SPH
      for (int bit_index = 0; bit_index < VEC_SIZE; bit_index++) {
        if (doi_mask & (1 << bit_index)) {
          if (pi->num_ngb_density < MAX_NUM_OF_NEIGHBOURS)
            pi->ids_ngbs_density[pi->num_ngb_density] =
                parts[pjd + bit_index].id;
          ++pi->num_ngb_density;
        }

        if (doi_mask2 & (1 << bit_index)) {
          if (pi->num_ngb_density < MAX_NUM_OF_NEIGHBOURS)
            pi->ids_ngbs_density[pi->num_ngb_density] =
                parts[pjd + VEC_SIZE + bit_index].id;
          ++pi->num_ngb_density;
        }
      }
#endif

      /* If there are any interactions left pack interaction values into c2
       * cache. */
      if (doi_mask) {
        storeInteractions(doi_mask, pjd, &v_r2, &v_dx, &v_dy, &v_dz, cell_cache,
                          &int_cache, &icount, &v_rhoSum, &v_rho_dhSum,
                          &v_wcountSum, &v_wcount_dhSum, &v_div_vSum,
                          &v_curlvxSum, &v_curlvySum, &v_curlvzSum, v_hi_inv,
                          v_vix, v_viy, v_viz);
      }
      if (doi_mask2) {
        storeInteractions(doi_mask2, pjd + VEC_SIZE, &v_r2_2, &v_dx_2, &v_dy_2,
                          &v_dz_2, cell_cache, &int_cache, &icount, &v_rhoSum,
                          &v_rho_dhSum, &v_wcountSum, &v_wcount_dhSum,
                          &v_div_vSum, &v_curlvxSum, &v_curlvySum, &v_curlvzSum,
                          v_hi_inv, v_vix, v_viy, v_viz);
      }
    }

    /* Perform padded vector remainder interactions if any are present. */
    calcRemInteractions(&int_cache, icount, &v_rhoSum, &v_rho_dhSum,
                        &v_wcountSum, &v_wcount_dhSum, &v_div_vSum,
                        &v_curlvxSum, &v_curlvySum, &v_curlvzSum, v_hi_inv,
                        v_vix, v_viy, v_viz, &icount_align);

    /* Initialise masks to true in case remainder interactions have been
     * performed. */
    mask_t int_mask, int_mask2;
    vec_init_mask_true(int_mask);
    vec_init_mask_true(int_mask2);

    /* Perform interaction with 2 vectors. */
    for (int pjd = 0; pjd < icount_align; pjd += (NUM_VEC_PROC * VEC_SIZE)) {
      runner_iact_nonsym_2_vec_density(
          &int_cache.r2q[pjd], &int_cache.dxq[pjd], &int_cache.dyq[pjd],
          &int_cache.dzq[pjd], v_hi_inv, v_vix, v_viy, v_viz,
          &int_cache.vxq[pjd], &int_cache.vyq[pjd], &int_cache.vzq[pjd],
          &int_cache.mq[pjd], &v_rhoSum, &v_rho_dhSum, &v_wcountSum,
          &v_wcount_dhSum, &v_div_vSum, &v_curlvxSum, &v_curlvySum,
          &v_curlvzSum, int_mask, int_mask2, 0);
    }

    /* Perform horizontal adds on vector sums and store result in particle pi.
     */
    VEC_HADD(v_rhoSum, pi->rho);
    VEC_HADD(v_rho_dhSum, pi->density.rho_dh);
    VEC_HADD(v_wcountSum, pi->density.wcount);
    VEC_HADD(v_wcount_dhSum, pi->density.wcount_dh);
    VEC_HADD(v_div_vSum, pi->density.div_v);
    VEC_HADD(v_curlvxSum, pi->density.rot_v[0]);
    VEC_HADD(v_curlvySum, pi->density.rot_v[1]);
    VEC_HADD(v_curlvzSum, pi->density.rot_v[2]);

    /* Reset interaction count. */
    icount = 0;
  } /* loop over all particles. */

  TIMER_TOC(timer_doself_subset);

#else

  error("Incorrectly calling vectorized Gadget-2 functions!");

#endif /* WITH_VECTORIZATION */
}

/**
 * @brief Compute the force cell self-interaction (non-symmetric) using vector
 * intrinsics with one particle pi at a time.
 *
 * @param r The #runner.
 * @param c The #cell.
 */
__attribute__((always_inline)) INLINE void runner_doself2_force_vec(
    struct runner *r, struct cell *restrict c) {

#if defined(WITH_VECTORIZATION) && defined(GADGET2_SPH)

  const struct engine *e = r->e;
  const timebin_t max_active_bin = e->max_active_bin;
  struct part *restrict parts = c->parts;
  const int count = c->count;

  TIMER_TIC;

<<<<<<< HEAD
  /* Early abort? */
  if (!cell_is_active(c, e)) return;
=======
  if (!cell_is_active_hydro(c, e)) return;

>>>>>>> c90ffa87
  if (!cell_are_part_drifted(c, e)) error("Interacting undrifted cell.");

#ifdef SWIFT_DEBUG_CHECKS
  for (int i = 0; i < count; i++) {
    /* Check that particles have been drifted to the current time */
    if (parts[i].ti_drift != e->ti_current)
      error("Particle pi not drifted to current time");
  }
#endif

  /* Get the particle cache from the runner and re-allocate
   * the cache if it is not big enough for the cell. */
  struct cache *restrict cell_cache = &r->ci_cache;

  if (cell_cache->count < count) cache_init(cell_cache, count);

  /* Read the particles from the cell and store them locally in the cache. */
  cache_read_force_particles(c, cell_cache);

  /* Loop over the particles in the cell. */
  for (int pid = 0; pid < count; pid++) {

    /* Get a pointer to the ith particle. */
    struct part *restrict pi = &parts[pid];

    /* Is the ith particle active? */
    if (!part_is_active_no_debug(pi, max_active_bin)) continue;

    const float hi = cell_cache->h[pid];

    /* Fill particle pi vectors. */
    const vector v_pix = vector_set1(cell_cache->x[pid]);
    const vector v_piy = vector_set1(cell_cache->y[pid]);
    const vector v_piz = vector_set1(cell_cache->z[pid]);
    const vector v_hi = vector_set1(hi);
    const vector v_vix = vector_set1(cell_cache->vx[pid]);
    const vector v_viy = vector_set1(cell_cache->vy[pid]);
    const vector v_viz = vector_set1(cell_cache->vz[pid]);

    const vector v_rhoi = vector_set1(cell_cache->rho[pid]);
    const vector v_grad_hi = vector_set1(cell_cache->grad_h[pid]);
    const vector v_pOrhoi2 = vector_set1(cell_cache->pOrho2[pid]);
    const vector v_balsara_i = vector_set1(cell_cache->balsara[pid]);
    const vector v_ci = vector_set1(cell_cache->soundspeed[pid]);

    const float hig2 = hi * hi * kernel_gamma2;
    const vector v_hig2 = vector_set1(hig2);

    /* Get the inverse of hi. */
    vector v_hi_inv = vec_reciprocal(v_hi);

    /* Reset cumulative sums of update vectors. */
    vector v_a_hydro_xSum = vector_setzero();
    vector v_a_hydro_ySum = vector_setzero();
    vector v_a_hydro_zSum = vector_setzero();
    vector v_h_dtSum = vector_setzero();
    vector v_sigSum = vector_set1(pi->force.v_sig);
    vector v_entropy_dtSum = vector_setzero();

    /* Pad cache if there is a serial remainder. */
    int count_align = count;
    int rem = count % VEC_SIZE;
    if (rem != 0) {
      int pad = VEC_SIZE - rem;

      count_align += pad;

      /* Set positions to the same as particle pi so when the r2 > 0 mask is
       * applied these extra contributions are masked out.*/
      for (int i = count; i < count_align; i++) {
        cell_cache->x[i] = v_pix.f[0];
        cell_cache->y[i] = v_piy.f[0];
        cell_cache->z[i] = v_piz.f[0];
        cell_cache->h[i] = 1.f;
        cell_cache->rho[i] = 1.f;
        cell_cache->grad_h[i] = 1.f;
        cell_cache->pOrho2[i] = 1.f;
        cell_cache->balsara[i] = 1.f;
        cell_cache->soundspeed[i] = 1.f;
      }
    }

    /* Find all of particle pi's interacions and store needed values in the
     * secondary cache.*/
    for (int pjd = 0; pjd < count_align; pjd += VEC_SIZE) {

      /* Load 1 set of vectors from the particle cache. */
      vector hjg2;
      const vector v_pjx = vector_load(&cell_cache->x[pjd]);
      const vector v_pjy = vector_load(&cell_cache->y[pjd]);
      const vector v_pjz = vector_load(&cell_cache->z[pjd]);
      const vector hj = vector_load(&cell_cache->h[pjd]);
      hjg2.v = vec_mul(vec_mul(hj.v, hj.v), kernel_gamma2_vec.v);

      /* Compute the pairwise distance. */
      vector v_dx, v_dy, v_dz, v_r2;
      v_dx.v = vec_sub(v_pix.v, v_pjx.v);
      v_dy.v = vec_sub(v_piy.v, v_pjy.v);
      v_dz.v = vec_sub(v_piz.v, v_pjz.v);

      v_r2.v = vec_mul(v_dx.v, v_dx.v);
      v_r2.v = vec_fma(v_dy.v, v_dy.v, v_r2.v);
      v_r2.v = vec_fma(v_dz.v, v_dz.v, v_r2.v);

      /* Form r2 > 0 mask, r2 < hig2 mask and r2 < hjg2 mask. */
      mask_t v_doi_mask, v_doi_mask_self_check;

      /* Form r2 > 0 mask.*/
      vec_create_mask(v_doi_mask_self_check, vec_cmp_gt(v_r2.v, vec_setzero()));

      /* Form a mask from r2 < hig2 mask and r2 < hjg2 mask. */
      vector v_h2;
      v_h2.v = vec_fmax(v_hig2.v, hjg2.v);
      vec_create_mask(v_doi_mask, vec_cmp_lt(v_r2.v, v_h2.v));

      /* Combine all 3 masks. */
      vec_combine_masks(v_doi_mask, v_doi_mask_self_check);

#ifdef DEBUG_INTERACTIONS_SPH
      for (int bit_index = 0; bit_index < VEC_SIZE; bit_index++) {
        if (vec_is_mask_true(v_doi_mask) & (1 << bit_index)) {
          if (pi->num_ngb_force < MAX_NUM_OF_NEIGHBOURS)
            pi->ids_ngbs_force[pi->num_ngb_force] = parts[pjd + bit_index].id;
          ++pi->num_ngb_force;
        }
      }
#endif

      /* If there are any interactions perform them. */
      if (vec_is_mask_true(v_doi_mask)) {
        vector v_hj_inv = vec_reciprocal(hj);

        /* To stop floating point exceptions for when particle separations are
         * 0. */
        v_r2.v = vec_add(v_r2.v, vec_set1(FLT_MIN));

        runner_iact_nonsym_1_vec_force(
            &v_r2, &v_dx, &v_dy, &v_dz, v_vix, v_viy, v_viz, v_rhoi, v_grad_hi,
            v_pOrhoi2, v_balsara_i, v_ci, &cell_cache->vx[pjd],
            &cell_cache->vy[pjd], &cell_cache->vz[pjd], &cell_cache->rho[pjd],
            &cell_cache->grad_h[pjd], &cell_cache->pOrho2[pjd],
            &cell_cache->balsara[pjd], &cell_cache->soundspeed[pjd],
            &cell_cache->m[pjd], v_hi_inv, v_hj_inv, &v_a_hydro_xSum,
            &v_a_hydro_ySum, &v_a_hydro_zSum, &v_h_dtSum, &v_sigSum,
            &v_entropy_dtSum, v_doi_mask);
      }

    } /* Loop over all other particles. */

    VEC_HADD(v_a_hydro_xSum, pi->a_hydro[0]);
    VEC_HADD(v_a_hydro_ySum, pi->a_hydro[1]);
    VEC_HADD(v_a_hydro_zSum, pi->a_hydro[2]);
    VEC_HADD(v_h_dtSum, pi->force.h_dt);
    VEC_HMAX(v_sigSum, pi->force.v_sig);
    VEC_HADD(v_entropy_dtSum, pi->entropy_dt);

  } /* loop over all particles. */

  TIMER_TOC(timer_doself_force);

#else

  error("Incorrectly calling vectorized Gadget-2 functions!");

#endif /* WITH_VECTORIZATION */
}

/**
 * @brief Compute the density interactions between a cell pair (non-symmetric)
 * using vector intrinsics.
 *
 * @param r The #runner.
 * @param ci The first #cell.
 * @param cj The second #cell.
 * @param sid The direction of the pair
 * @param shift The shift vector to apply to the particles in ci.
 */
void runner_dopair1_density_vec(struct runner *r, struct cell *ci,
                                struct cell *cj, const int sid,
                                const double *shift) {

#if defined(WITH_VECTORIZATION) && defined(GADGET2_SPH)

  const struct engine *restrict e = r->e;
  const timebin_t max_active_bin = e->max_active_bin;

  TIMER_TIC;

  /* Check whether cells are local to the node. */
  const int ci_local = (ci->nodeID == e->nodeID);
  const int cj_local = (cj->nodeID == e->nodeID);

  /* Get the cutoff shift. */
  double rshift = 0.0;
  for (int k = 0; k < 3; k++) rshift += shift[k] * runner_shift[sid][k];

  /* Pick-out the sorted lists. */
  const struct entry *restrict sort_i = ci->sort[sid];
  const struct entry *restrict sort_j = cj->sort[sid];

  /* Get some other useful values. */
  const int count_i = ci->count;
  const int count_j = cj->count;
  const double hi_max = ci->h_max * kernel_gamma - rshift;
  const double hj_max = cj->h_max * kernel_gamma;
  struct part *restrict parts_i = ci->parts;
  struct part *restrict parts_j = cj->parts;
  const double di_max = sort_i[count_i - 1].d - rshift;
  const double dj_min = sort_j[0].d;
  const float dx_max = (ci->dx_max_sort + cj->dx_max_sort);
<<<<<<< HEAD
  const int active_ci = cell_is_active(ci, e) && ci_local;
  const int active_cj = cell_is_active(cj, e) && cj_local;
=======
  const int active_ci = cell_is_active_hydro(ci, e);
  const int active_cj = cell_is_active_hydro(cj, e);
>>>>>>> c90ffa87

#ifdef SWIFT_DEBUG_CHECKS
  /* Check that particles have been drifted to the current time */
  for (int pid = 0; pid < count_i; pid++)
    if (parts_i[pid].ti_drift != e->ti_current)
      error("Particle pi not drifted to current time");
  for (int pjd = 0; pjd < count_j; pjd++)
    if (parts_j[pjd].ti_drift != e->ti_current)
      error("Particle pj not drifted to current time");
#endif

  /* Count number of particles that are in range and active*/
  int numActive = 0;

  if (active_ci) {
    for (int pid = count_i - 1;
         pid >= 0 && sort_i[pid].d + hi_max + dx_max > dj_min; pid--) {
      const struct part *restrict pi = &parts_i[sort_i[pid].i];
      if (part_is_active_no_debug(pi, max_active_bin)) {
        numActive++;
        break;
      }
    }
  }

  if (!numActive && active_cj) {
    for (int pjd = 0; pjd < count_j && sort_j[pjd].d - hj_max - dx_max < di_max;
         pjd++) {
      const struct part *restrict pj = &parts_j[sort_j[pjd].i];
      if (part_is_active_no_debug(pj, max_active_bin)) {
        numActive++;
        break;
      }
    }
  }

  /* Return if there are no active particles within range */
  if (numActive == 0) return;

  /* Get both particle caches from the runner and re-allocate
   * them if they are not big enough for the cells. */
  struct cache *restrict ci_cache = &r->ci_cache;
  struct cache *restrict cj_cache = &r->cj_cache;
  if (ci_cache->count < count_i) cache_init(ci_cache, count_i);
  if (cj_cache->count < count_j) cache_init(cj_cache, count_j);

  /* Get a direct pointer to the index arrays */
  int first_pi, last_pj;
  swift_declare_aligned_ptr(int, max_index_i, r->ci_cache.max_index,
                            SWIFT_CACHE_ALIGNMENT);
  swift_declare_aligned_ptr(int, max_index_j, r->cj_cache.max_index,
                            SWIFT_CACHE_ALIGNMENT);

  /* Find particles maximum index into cj, max_index_i[] and ci, max_index_j[].
   * Also find the first pi that interacts with any particle in cj and the last
   * pj that interacts with any particle in ci. */
  populate_max_index_no_cache(ci, cj, sort_i, sort_j, dx_max, rshift, hi_max,
                              hj_max, di_max, dj_min, max_index_i, max_index_j,
                              &first_pi, &last_pj, max_active_bin, active_ci,
                              active_cj);

  /* Limits of the outer loops. */
  const int first_pi_loop = first_pi;
  const int last_pj_loop_end = last_pj + 1;

  /* Take the max/min of both values calculated to work out how many particles
   * to read into the cache. */
  last_pj = max(last_pj, max_index_i[count_i - 1]);
  first_pi = min(first_pi, max_index_j[0]);

  /* Read the required particles into the two caches. */
  cache_read_two_partial_cells_sorted(ci, cj, ci_cache, cj_cache, sort_i,
                                      sort_j, shift, &first_pi, &last_pj);

  /* Get the number of particles read into the ci cache. */
  const int ci_cache_count = count_i - first_pi;

  if (active_ci) {

    /* Loop over the parts in ci until nothing is within range in cj. */
    for (int pid = count_i - 1; pid >= first_pi_loop; pid--) {

      /* Get a hold of the ith part in ci. */
      struct part *restrict pi = &parts_i[sort_i[pid].i];
      if (!part_is_active_no_debug(pi, max_active_bin)) continue;

      /* Set the cache index. */
      const int ci_cache_idx = pid - first_pi;

      /* Skip this particle if no particle in cj is within range of it. */
      const float hi = ci_cache->h[ci_cache_idx];
      const double di_test =
          sort_i[pid].d + hi * kernel_gamma + dx_max - rshift;
      if (di_test < dj_min) continue;

      /* Determine the exit iteration of the interaction loop. */
      const int exit_iteration_end = max_index_i[pid] + 1;

      /* Fill particle pi vectors. */
      const vector v_pix = vector_set1(ci_cache->x[ci_cache_idx]);
      const vector v_piy = vector_set1(ci_cache->y[ci_cache_idx]);
      const vector v_piz = vector_set1(ci_cache->z[ci_cache_idx]);
      const vector v_hi = vector_set1(hi);
      const vector v_vix = vector_set1(ci_cache->vx[ci_cache_idx]);
      const vector v_viy = vector_set1(ci_cache->vy[ci_cache_idx]);
      const vector v_viz = vector_set1(ci_cache->vz[ci_cache_idx]);

      const float hig2 = hi * hi * kernel_gamma2;
      const vector v_hig2 = vector_set1(hig2);

      /* Get the inverse of hi. */
      vector v_hi_inv = vec_reciprocal(v_hi);

      /* Reset cumulative sums of update vectors. */
      vector v_rhoSum = vector_setzero();
      vector v_rho_dhSum = vector_setzero();
      vector v_wcountSum = vector_setzero();
      vector v_wcount_dhSum = vector_setzero();
      vector v_div_vSum = vector_setzero();
      vector v_curlvxSum = vector_setzero();
      vector v_curlvySum = vector_setzero();
      vector v_curlvzSum = vector_setzero();

      /* Loop over the parts in cj. Making sure to perform an iteration of the
       * loop even if exit_iteration_align is zero and there is only one
       * particle to interact with.*/
      for (int pjd = 0; pjd < exit_iteration_end; pjd += VEC_SIZE) {

        /* Get the cache index to the jth particle. */
        const int cj_cache_idx = pjd;

        vector v_dx, v_dy, v_dz, v_r2;

#ifdef SWIFT_DEBUG_CHECKS
        if (cj_cache_idx % VEC_SIZE != 0 || cj_cache_idx < 0 ||
            cj_cache_idx + (VEC_SIZE - 1) > (last_pj + 1 + VEC_SIZE)) {
          error("Unaligned read!!! cj_cache_idx=%d, last_pj=%d", cj_cache_idx,
                last_pj);
        }
#endif

        /* Load 2 sets of vectors from the particle cache. */
        const vector v_pjx = vector_load(&cj_cache->x[cj_cache_idx]);
        const vector v_pjy = vector_load(&cj_cache->y[cj_cache_idx]);
        const vector v_pjz = vector_load(&cj_cache->z[cj_cache_idx]);

        /* Compute the pairwise distance. */
        v_dx.v = vec_sub(v_pix.v, v_pjx.v);
        v_dy.v = vec_sub(v_piy.v, v_pjy.v);
        v_dz.v = vec_sub(v_piz.v, v_pjz.v);

        v_r2.v = vec_mul(v_dx.v, v_dx.v);
        v_r2.v = vec_fma(v_dy.v, v_dy.v, v_r2.v);
        v_r2.v = vec_fma(v_dz.v, v_dz.v, v_r2.v);

        mask_t v_doi_mask;

        /* Form r2 < hig2 mask. */
        vec_create_mask(v_doi_mask, vec_cmp_lt(v_r2.v, v_hig2.v));

#ifdef DEBUG_INTERACTIONS_SPH
        for (int bit_index = 0; bit_index < VEC_SIZE; bit_index++) {
          if (vec_is_mask_true(v_doi_mask) & (1 << bit_index)) {
            if (pi->num_ngb_density < MAX_NUM_OF_NEIGHBOURS)
              pi->ids_ngbs_density[pi->num_ngb_density] =
                  parts_j[sort_j[pjd + bit_index].i].id;
            ++pi->num_ngb_density;
          }
        }
#endif

        /* If there are any interactions perform them. */
        if (vec_is_mask_true(v_doi_mask))
          runner_iact_nonsym_1_vec_density(
              &v_r2, &v_dx, &v_dy, &v_dz, v_hi_inv, v_vix, v_viy, v_viz,
              &cj_cache->vx[cj_cache_idx], &cj_cache->vy[cj_cache_idx],
              &cj_cache->vz[cj_cache_idx], &cj_cache->m[cj_cache_idx],
              &v_rhoSum, &v_rho_dhSum, &v_wcountSum, &v_wcount_dhSum,
              &v_div_vSum, &v_curlvxSum, &v_curlvySum, &v_curlvzSum,
              v_doi_mask);

      } /* loop over the parts in cj. */

      /* Perform horizontal adds on vector sums and store result in pi. */
      VEC_HADD(v_rhoSum, pi->rho);
      VEC_HADD(v_rho_dhSum, pi->density.rho_dh);
      VEC_HADD(v_wcountSum, pi->density.wcount);
      VEC_HADD(v_wcount_dhSum, pi->density.wcount_dh);
      VEC_HADD(v_div_vSum, pi->density.div_v);
      VEC_HADD(v_curlvxSum, pi->density.rot_v[0]);
      VEC_HADD(v_curlvySum, pi->density.rot_v[1]);
      VEC_HADD(v_curlvzSum, pi->density.rot_v[2]);

    } /* loop over the parts in ci. */
  }

  if (active_cj) {

    /* Loop over the parts in cj until nothing is within range in ci. */
    for (int pjd = 0; pjd < last_pj_loop_end; pjd++) {

      /* Get a hold of the jth part in cj. */
      struct part *restrict pj = &parts_j[sort_j[pjd].i];
      if (!part_is_active_no_debug(pj, max_active_bin)) continue;

      /* Set the cache index. */
      const int cj_cache_idx = pjd;

      /* Skip this particle if no particle in ci is within range of it. */
      const float hj = cj_cache->h[cj_cache_idx];
      const double dj_test = sort_j[pjd].d - hj * kernel_gamma - dx_max;
      if (dj_test > di_max) continue;

      /* Determine the exit iteration of the interaction loop. */
      const int exit_iteration = max_index_j[pjd];

      /* Fill particle pi vectors. */
      const vector v_pjx = vector_set1(cj_cache->x[cj_cache_idx]);
      const vector v_pjy = vector_set1(cj_cache->y[cj_cache_idx]);
      const vector v_pjz = vector_set1(cj_cache->z[cj_cache_idx]);
      const vector v_hj = vector_set1(hj);
      const vector v_vjx = vector_set1(cj_cache->vx[cj_cache_idx]);
      const vector v_vjy = vector_set1(cj_cache->vy[cj_cache_idx]);
      const vector v_vjz = vector_set1(cj_cache->vz[cj_cache_idx]);

      const float hjg2 = hj * hj * kernel_gamma2;
      const vector v_hjg2 = vector_set1(hjg2);

      /* Get the inverse of hj. */
      vector v_hj_inv = vec_reciprocal(v_hj);

      /* Reset cumulative sums of update vectors. */
      vector v_rhoSum = vector_setzero();
      vector v_rho_dhSum = vector_setzero();
      vector v_wcountSum = vector_setzero();
      vector v_wcount_dhSum = vector_setzero();
      vector v_div_vSum = vector_setzero();
      vector v_curlvxSum = vector_setzero();
      vector v_curlvySum = vector_setzero();
      vector v_curlvzSum = vector_setzero();

      /* Convert exit iteration to cache indices. */
      int exit_iteration_align = exit_iteration - first_pi;

      /* Pad the exit iteration align so cache reads are aligned. */
      const int rem = exit_iteration_align % VEC_SIZE;
      if (exit_iteration_align < VEC_SIZE) {
        exit_iteration_align = 0;
      } else
        exit_iteration_align -= rem;

      /* Loop over the parts in ci. */
      for (int ci_cache_idx = exit_iteration_align;
           ci_cache_idx < ci_cache_count; ci_cache_idx += VEC_SIZE) {

#ifdef SWIFT_DEBUG_CHECKS
        if (ci_cache_idx % VEC_SIZE != 0 || ci_cache_idx < 0 ||
            ci_cache_idx + (VEC_SIZE - 1) > (count_i - first_pi + VEC_SIZE)) {
          error(
              "Unaligned read!!! ci_cache_idx=%d, first_pi=%d, "
              "count_i=%d",
              ci_cache_idx, first_pi, count_i);
        }
#endif

        vector v_dx, v_dy, v_dz, v_r2;

        /* Load 2 sets of vectors from the particle cache. */
        const vector v_pix = vector_load(&ci_cache->x[ci_cache_idx]);
        const vector v_piy = vector_load(&ci_cache->y[ci_cache_idx]);
        const vector v_piz = vector_load(&ci_cache->z[ci_cache_idx]);

        /* Compute the pairwise distance. */
        v_dx.v = vec_sub(v_pjx.v, v_pix.v);
        v_dy.v = vec_sub(v_pjy.v, v_piy.v);
        v_dz.v = vec_sub(v_pjz.v, v_piz.v);

        v_r2.v = vec_mul(v_dx.v, v_dx.v);
        v_r2.v = vec_fma(v_dy.v, v_dy.v, v_r2.v);
        v_r2.v = vec_fma(v_dz.v, v_dz.v, v_r2.v);

        mask_t v_doj_mask;

        /* Form r2 < hig2 mask. */
        vec_create_mask(v_doj_mask, vec_cmp_lt(v_r2.v, v_hjg2.v));

#ifdef DEBUG_INTERACTIONS_SPH
        for (int bit_index = 0; bit_index < VEC_SIZE; bit_index++) {
          if (vec_is_mask_true(v_doj_mask) & (1 << bit_index)) {
            if (pj->num_ngb_density < MAX_NUM_OF_NEIGHBOURS)
              pj->ids_ngbs_density[pj->num_ngb_density] =
                  parts_i[sort_i[ci_cache_idx + first_pi + bit_index].i].id;
            ++pj->num_ngb_density;
          }
        }
#endif

        /* If there are any interactions perform them. */
        if (vec_is_mask_true(v_doj_mask))
          runner_iact_nonsym_1_vec_density(
              &v_r2, &v_dx, &v_dy, &v_dz, v_hj_inv, v_vjx, v_vjy, v_vjz,
              &ci_cache->vx[ci_cache_idx], &ci_cache->vy[ci_cache_idx],
              &ci_cache->vz[ci_cache_idx], &ci_cache->m[ci_cache_idx],
              &v_rhoSum, &v_rho_dhSum, &v_wcountSum, &v_wcount_dhSum,
              &v_div_vSum, &v_curlvxSum, &v_curlvySum, &v_curlvzSum,
              v_doj_mask);

      } /* loop over the parts in ci. */

      /* Perform horizontal adds on vector sums and store result in pj. */
      VEC_HADD(v_rhoSum, pj->rho);
      VEC_HADD(v_rho_dhSum, pj->density.rho_dh);
      VEC_HADD(v_wcountSum, pj->density.wcount);
      VEC_HADD(v_wcount_dhSum, pj->density.wcount_dh);
      VEC_HADD(v_div_vSum, pj->density.div_v);
      VEC_HADD(v_curlvxSum, pj->density.rot_v[0]);
      VEC_HADD(v_curlvySum, pj->density.rot_v[1]);
      VEC_HADD(v_curlvzSum, pj->density.rot_v[2]);

    } /* loop over the parts in cj. */
  }

  TIMER_TOC(timer_dopair_density);

#else

  error("Incorrectly calling vectorized Gadget-2 functions!");

#endif /* WITH_VECTORIZATION */
}

/**
 * @brief Compute the force interactions between a cell pair (non-symmetric)
 * using vector intrinsics.
 *
 * @param r The #runner.
 * @param ci The first #cell.
 * @param cj The second #cell.
 * @param sid The direction of the pair
 * @param shift The shift vector to apply to the particles in ci.
 */
void runner_dopair2_force_vec(struct runner *r, struct cell *ci,
                              struct cell *cj, const int sid,
                              const double *shift) {

#if defined(WITH_VECTORIZATION) && defined(GADGET2_SPH)

  const struct engine *restrict e = r->e;
  const timebin_t max_active_bin = e->max_active_bin;

  TIMER_TIC;

  /* Check whether cells are local to the node. */
  const int ci_local = (ci->nodeID == e->nodeID);
  const int cj_local = (cj->nodeID == e->nodeID);

  /* Get the cutoff shift. */
  double rshift = 0.0;
  for (int k = 0; k < 3; k++) rshift += shift[k] * runner_shift[sid][k];

  /* Pick-out the sorted lists. */
  const struct entry *restrict sort_i = ci->sort[sid];
  const struct entry *restrict sort_j = cj->sort[sid];

  /* Get some other useful values. */
  const int count_i = ci->count;
  const int count_j = cj->count;
  const double hi_max = ci->h_max * kernel_gamma;
  const double hj_max = cj->h_max * kernel_gamma;
  const double hi_max_raw = ci->h_max;
  const double hj_max_raw = cj->h_max;
  struct part *restrict parts_i = ci->parts;
  struct part *restrict parts_j = cj->parts;
  const double di_max = sort_i[count_i - 1].d - rshift;
  const double dj_min = sort_j[0].d;
  const float dx_max = (ci->dx_max_sort + cj->dx_max_sort);
<<<<<<< HEAD
  const int active_ci = cell_is_active(ci, e) && ci_local;
  const int active_cj = cell_is_active(cj, e) && cj_local;
=======
  const int active_ci = cell_is_active_hydro(ci, e);
  const int active_cj = cell_is_active_hydro(cj, e);
>>>>>>> c90ffa87

#ifdef SWIFT_DEBUG_CHECKS
  /* Check that particles have been drifted to the current time */
  for (int pid = 0; pid < count_i; pid++)
    if (parts_i[pid].ti_drift != e->ti_current)
      error("Particle pi not drifted to current time");
  for (int pjd = 0; pjd < count_j; pjd++)
    if (parts_j[pjd].ti_drift != e->ti_current)
      error("Particle pj not drifted to current time");
#endif

  /* Check if any particles are active and in range */
  int numActive = 0;

  /* Use the largest smoothing length to make sure that no interactions are
   * missed. */
  const double h_max = max(hi_max, hj_max);

  if (active_ci) {
    for (int pid = count_i - 1;
         pid >= 0 && sort_i[pid].d + h_max + dx_max > dj_min; pid--) {
      const struct part *restrict pi = &parts_i[sort_i[pid].i];
      if (part_is_active_no_debug(pi, max_active_bin)) {
        numActive++;
        break;
      }
    }
  }

  if (!numActive && active_cj) {
    for (int pjd = 0; pjd < count_j && sort_j[pjd].d - h_max - dx_max < di_max;
         pjd++) {
      const struct part *restrict pj = &parts_j[sort_j[pjd].i];
      if (part_is_active_no_debug(pj, max_active_bin)) {
        numActive++;
        break;
      }
    }
  }

  /* Return if no active particle in range */
  if (numActive == 0) return;

  /* Get both particle caches from the runner and re-allocate
   * them if they are not big enough for the cells. */
  struct cache *restrict ci_cache = &r->ci_cache;
  struct cache *restrict cj_cache = &r->cj_cache;
  if (ci_cache->count < count_i) cache_init(ci_cache, count_i);
  if (cj_cache->count < count_j) cache_init(cj_cache, count_j);

  /* Get a direct pointer to the index arrays */
  int first_pi, last_pj;
  swift_declare_aligned_ptr(int, max_index_i, r->ci_cache.max_index,
                            SWIFT_CACHE_ALIGNMENT);
  swift_declare_aligned_ptr(int, max_index_j, r->cj_cache.max_index,
                            SWIFT_CACHE_ALIGNMENT);

  /* Find particles maximum distance into cj, max_di[] and ci, max_dj[]. */
  /* Also find the first pi that interacts with any particle in cj and the last
   * pj that interacts with any particle in ci. */
  populate_max_index_no_cache_force(ci, cj, sort_i, sort_j, dx_max, rshift,
                                    hi_max_raw, hj_max_raw, h_max,
                                    di_max, dj_min, max_index_i, max_index_j,
                                    &first_pi, &last_pj, max_active_bin, active_ci, active_cj);

  /* Limits of the outer loops. */
  const int first_pi_loop = first_pi;
  const int last_pj_loop_end = last_pj + 1;

  /* Take the max/min of both values calculated to work out how many particles
   * to read into the cache. */
  last_pj = max(last_pj, max_index_i[count_i - 1]);
  first_pi = min(first_pi, max_index_j[0]);

  /* Read the required particles into the two caches. */
  cache_read_two_partial_cells_sorted_force(ci, cj, ci_cache, cj_cache, sort_i,
                                            sort_j, shift, &first_pi, &last_pj);

  /* Get the number of particles read into the ci cache. */
  const int ci_cache_count = count_i - first_pi;

  if (active_ci) {

    /* Loop over the parts in ci until nothing is within range in cj. */
    for (int pid = count_i - 1; pid >= first_pi_loop; pid--) {

      /* Get a hold of the ith part in ci. */
      struct part *restrict pi = &parts_i[sort_i[pid].i];
      if (!part_is_active(pi, e)) continue;

      /* Set the cache index. */
      const int ci_cache_idx = pid - first_pi;

      /* Skip this particle if no particle in cj is within range of it. */
      const float hi = ci_cache->h[ci_cache_idx];
      const double di_test =
          sort_i[pid].d + max(hi, hj_max_raw) * kernel_gamma + dx_max - rshift;
      if (di_test < dj_min) continue;

      /* Determine the exit iteration of the interaction loop. */
      const int exit_iteration_end = max_index_i[pid] + 1;

      /* Fill particle pi vectors. */
      const vector v_pix = vector_set1(ci_cache->x[ci_cache_idx]);
      const vector v_piy = vector_set1(ci_cache->y[ci_cache_idx]);
      const vector v_piz = vector_set1(ci_cache->z[ci_cache_idx]);
      const vector v_hi = vector_set1(hi);
      const vector v_vix = vector_set1(ci_cache->vx[ci_cache_idx]);
      const vector v_viy = vector_set1(ci_cache->vy[ci_cache_idx]);
      const vector v_viz = vector_set1(ci_cache->vz[ci_cache_idx]);
      const vector v_rhoi = vector_set1(ci_cache->rho[ci_cache_idx]);
      const vector v_grad_hi = vector_set1(ci_cache->grad_h[ci_cache_idx]);
      const vector v_pOrhoi2 = vector_set1(ci_cache->pOrho2[ci_cache_idx]);
      const vector v_balsara_i = vector_set1(ci_cache->balsara[ci_cache_idx]);
      const vector v_ci = vector_set1(ci_cache->soundspeed[ci_cache_idx]);

      const float hig2 = hi * hi * kernel_gamma2;
      const vector v_hig2 = vector_set1(hig2);

      /* Get the inverse of hi. */
      vector v_hi_inv = vec_reciprocal(v_hi);

      /* Reset cumulative sums of update vectors. */
      vector v_a_hydro_xSum = vector_setzero();
      vector v_a_hydro_ySum = vector_setzero();
      vector v_a_hydro_zSum = vector_setzero();
      vector v_h_dtSum = vector_setzero();
      vector v_sigSum = vector_set1(pi->force.v_sig);
      vector v_entropy_dtSum = vector_setzero();

      /* Loop over the parts in cj. Making sure to perform an iteration of the
       * loop even if exit_iteration_align is zero and there is only one
       * particle to interact with.*/
      for (int pjd = 0; pjd < exit_iteration_end; pjd += VEC_SIZE) {

        /* Get the cache index to the jth particle. */
        const int cj_cache_idx = pjd;

        vector v_dx, v_dy, v_dz, v_r2;
        vector v_hjg2;

#ifdef SWIFT_DEBUG_CHECKS
        if (cj_cache_idx % VEC_SIZE != 0 || cj_cache_idx < 0 ||
            cj_cache_idx + (VEC_SIZE - 1) > (last_pj + 1 + VEC_SIZE)) {
          error("Unaligned read!!! cj_cache_idx=%d, last_pj=%d", cj_cache_idx,
                last_pj);
        }
#endif

        /* Load 2 sets of vectors from the particle cache. */
        const vector v_pjx = vector_load(&cj_cache->x[cj_cache_idx]);
        const vector v_pjy = vector_load(&cj_cache->y[cj_cache_idx]);
        const vector v_pjz = vector_load(&cj_cache->z[cj_cache_idx]);
        const vector v_hj = vector_load(&cj_cache->h[cj_cache_idx]);
        v_hjg2.v = vec_mul(vec_mul(v_hj.v, v_hj.v), kernel_gamma2_vec.v);

        /* Compute the pairwise distance. */
        v_dx.v = vec_sub(v_pix.v, v_pjx.v);
        v_dy.v = vec_sub(v_piy.v, v_pjy.v);
        v_dz.v = vec_sub(v_piz.v, v_pjz.v);

        v_r2.v = vec_mul(v_dx.v, v_dx.v);
        v_r2.v = vec_fma(v_dy.v, v_dy.v, v_r2.v);
        v_r2.v = vec_fma(v_dz.v, v_dz.v, v_r2.v);

        mask_t v_doi_mask;

        /* Form a mask from r2 < hig2 mask and r2 < hjg2 mask. */
        vector v_h2;
        v_h2.v = vec_fmax(v_hig2.v, v_hjg2.v);
        vec_create_mask(v_doi_mask, vec_cmp_lt(v_r2.v, v_h2.v));

#ifdef DEBUG_INTERACTIONS_SPH
        for (int bit_index = 0; bit_index < VEC_SIZE; bit_index++) {
          if (vec_is_mask_true(v_doi_mask) & (1 << bit_index)) {
            if (pi->num_ngb_force < MAX_NUM_OF_NEIGHBOURS)
              pi->ids_ngbs_force[pi->num_ngb_force] =
                  parts_j[sort_j[pjd + bit_index].i].id;
            ++pi->num_ngb_force;
          }
        }
#endif

        /* If there are any interactions perform them. */
        if (vec_is_mask_true(v_doi_mask)) {
          vector v_hj_inv = vec_reciprocal(v_hj);

          runner_iact_nonsym_1_vec_force(
              &v_r2, &v_dx, &v_dy, &v_dz, v_vix, v_viy, v_viz, v_rhoi,
              v_grad_hi, v_pOrhoi2, v_balsara_i, v_ci,
              &cj_cache->vx[cj_cache_idx], &cj_cache->vy[cj_cache_idx],
              &cj_cache->vz[cj_cache_idx], &cj_cache->rho[cj_cache_idx],
              &cj_cache->grad_h[cj_cache_idx], &cj_cache->pOrho2[cj_cache_idx],
              &cj_cache->balsara[cj_cache_idx],
              &cj_cache->soundspeed[cj_cache_idx], &cj_cache->m[cj_cache_idx],
              v_hi_inv, v_hj_inv, &v_a_hydro_xSum, &v_a_hydro_ySum,
              &v_a_hydro_zSum, &v_h_dtSum, &v_sigSum, &v_entropy_dtSum,
              v_doi_mask);
        }

      } /* loop over the parts in cj. */

      /* Perform horizontal adds on vector sums and store result in pi. */
      VEC_HADD(v_a_hydro_xSum, pi->a_hydro[0]);
      VEC_HADD(v_a_hydro_ySum, pi->a_hydro[1]);
      VEC_HADD(v_a_hydro_zSum, pi->a_hydro[2]);
      VEC_HADD(v_h_dtSum, pi->force.h_dt);
      VEC_HMAX(v_sigSum, pi->force.v_sig);
      VEC_HADD(v_entropy_dtSum, pi->entropy_dt);

    } /* loop over the parts in ci. */
  }

  if (active_cj) {

    /* Loop over the parts in cj until nothing is within range in ci. */
    for (int pjd = 0; pjd < last_pj_loop_end; pjd++) {

      /* Get a hold of the jth part in cj. */
      struct part *restrict pj = &parts_j[sort_j[pjd].i];
      if (!part_is_active(pj, e)) continue;

      /* Set the cache index. */
      const int cj_cache_idx = pjd;

      /* Skip this particle if no particle in ci is within range of it. */
      const float hj = cj_cache->h[cj_cache_idx];
      const double dj_test =
          sort_j[pjd].d - max(hj, hi_max_raw) * kernel_gamma - dx_max;
      if (dj_test > di_max) continue;

      /* Determine the exit iteration of the interaction loop. */
      const int exit_iteration = max_index_j[pjd];

      /* Fill particle pi vectors. */
      const vector v_pjx = vector_set1(cj_cache->x[cj_cache_idx]);
      const vector v_pjy = vector_set1(cj_cache->y[cj_cache_idx]);
      const vector v_pjz = vector_set1(cj_cache->z[cj_cache_idx]);
      const vector v_hj = vector_set1(hj);
      const vector v_vjx = vector_set1(cj_cache->vx[cj_cache_idx]);
      const vector v_vjy = vector_set1(cj_cache->vy[cj_cache_idx]);
      const vector v_vjz = vector_set1(cj_cache->vz[cj_cache_idx]);
      const vector v_rhoj = vector_set1(cj_cache->rho[cj_cache_idx]);
      const vector v_grad_hj = vector_set1(cj_cache->grad_h[cj_cache_idx]);
      const vector v_pOrhoj2 = vector_set1(cj_cache->pOrho2[cj_cache_idx]);
      const vector v_balsara_j = vector_set1(cj_cache->balsara[cj_cache_idx]);
      const vector v_cj = vector_set1(cj_cache->soundspeed[cj_cache_idx]);

      const float hjg2 = hj * hj * kernel_gamma2;
      const vector v_hjg2 = vector_set1(hjg2);

      /* Get the inverse of hj. */
      vector v_hj_inv = vec_reciprocal(v_hj);

      /* Reset cumulative sums of update vectors. */
      vector v_a_hydro_xSum = vector_setzero();
      vector v_a_hydro_ySum = vector_setzero();
      vector v_a_hydro_zSum = vector_setzero();
      vector v_h_dtSum = vector_setzero();
      vector v_sigSum = vector_set1(pj->force.v_sig);
      vector v_entropy_dtSum = vector_setzero();

      /* Convert exit iteration to cache indices. */
      int exit_iteration_align = exit_iteration - first_pi;

      /* Pad the exit iteration align so cache reads are aligned. */
      const int rem = exit_iteration_align % VEC_SIZE;
      if (exit_iteration_align < VEC_SIZE) {
        exit_iteration_align = 0;
      } else
        exit_iteration_align -= rem;

      /* Loop over the parts in ci. */
      for (int ci_cache_idx = exit_iteration_align;
           ci_cache_idx < ci_cache_count; ci_cache_idx += VEC_SIZE) {

#ifdef SWIFT_DEBUG_CHECKS
        if (ci_cache_idx % VEC_SIZE != 0 || ci_cache_idx < 0) {
          error("Unaligned read!!! ci_cache_idx=%d", ci_cache_idx);
        }
#endif

        vector v_hig2;
        vector v_dx, v_dy, v_dz, v_r2;

        /* Load 2 sets of vectors from the particle cache. */
        const vector v_pix = vector_load(&ci_cache->x[ci_cache_idx]);
        const vector v_piy = vector_load(&ci_cache->y[ci_cache_idx]);
        const vector v_piz = vector_load(&ci_cache->z[ci_cache_idx]);
        const vector v_hi = vector_load(&ci_cache->h[ci_cache_idx]);
        v_hig2.v = vec_mul(vec_mul(v_hi.v, v_hi.v), kernel_gamma2_vec.v);

        /* Compute the pairwise distance. */
        v_dx.v = vec_sub(v_pjx.v, v_pix.v);
        v_dy.v = vec_sub(v_pjy.v, v_piy.v);
        v_dz.v = vec_sub(v_pjz.v, v_piz.v);

        v_r2.v = vec_mul(v_dx.v, v_dx.v);
        v_r2.v = vec_fma(v_dy.v, v_dy.v, v_r2.v);
        v_r2.v = vec_fma(v_dz.v, v_dz.v, v_r2.v);

        mask_t v_doj_mask;

        /* Form a mask from r2 < hig2 mask and r2 < hjg2 mask. */
        vector v_h2;
        v_h2.v = vec_fmax(v_hjg2.v, v_hig2.v);
        vec_create_mask(v_doj_mask, vec_cmp_lt(v_r2.v, v_h2.v));

#ifdef DEBUG_INTERACTIONS_SPH
        for (int bit_index = 0; bit_index < VEC_SIZE; bit_index++) {
          if (vec_is_mask_true(v_doj_mask) & (1 << bit_index)) {
            if (pj->num_ngb_force < MAX_NUM_OF_NEIGHBOURS)
              pj->ids_ngbs_force[pj->num_ngb_force] =
                  parts_i[sort_i[ci_cache_idx + first_pi + bit_index].i].id;
            ++pj->num_ngb_force;
          }
        }
#endif

        /* If there are any interactions perform them. */
        if (vec_is_mask_true(v_doj_mask)) {
          vector v_hi_inv = vec_reciprocal(v_hi);

          runner_iact_nonsym_1_vec_force(
              &v_r2, &v_dx, &v_dy, &v_dz, v_vjx, v_vjy, v_vjz, v_rhoj,
              v_grad_hj, v_pOrhoj2, v_balsara_j, v_cj,
              &ci_cache->vx[ci_cache_idx], &ci_cache->vy[ci_cache_idx],
              &ci_cache->vz[ci_cache_idx], &ci_cache->rho[ci_cache_idx],
              &ci_cache->grad_h[ci_cache_idx], &ci_cache->pOrho2[ci_cache_idx],
              &ci_cache->balsara[ci_cache_idx],
              &ci_cache->soundspeed[ci_cache_idx], &ci_cache->m[ci_cache_idx],
              v_hj_inv, v_hi_inv, &v_a_hydro_xSum, &v_a_hydro_ySum,
              &v_a_hydro_zSum, &v_h_dtSum, &v_sigSum, &v_entropy_dtSum,
              v_doj_mask);
        }
      } /* loop over the parts in ci. */

      /* Perform horizontal adds on vector sums and store result in pj. */
      VEC_HADD(v_a_hydro_xSum, pj->a_hydro[0]);
      VEC_HADD(v_a_hydro_ySum, pj->a_hydro[1]);
      VEC_HADD(v_a_hydro_zSum, pj->a_hydro[2]);
      VEC_HADD(v_h_dtSum, pj->force.h_dt);
      VEC_HMAX(v_sigSum, pj->force.v_sig);
      VEC_HADD(v_entropy_dtSum, pj->entropy_dt);

    } /* loop over the parts in cj. */

    TIMER_TOC(timer_dopair_density);
  }

#else

  error("Incorrectly calling vectorized Gadget-2 functions!");

#endif /* WITH_VECTORIZATION */
}<|MERGE_RESOLUTION|>--- conflicted
+++ resolved
@@ -583,12 +583,8 @@
   TIMER_TIC;
 
   /* Anything to do here? */
-<<<<<<< HEAD
-  if (!cell_is_active(c, e)) return;
-=======
   if (!cell_is_active_hydro(c, e)) return;
 
->>>>>>> c90ffa87
   if (!cell_are_part_drifted(c, e)) error("Interacting undrifted cell.");
 
 #ifdef SWIFT_DEBUG_CHECKS
@@ -1043,13 +1039,9 @@
 
   TIMER_TIC;
 
-<<<<<<< HEAD
   /* Early abort? */
-  if (!cell_is_active(c, e)) return;
-=======
   if (!cell_is_active_hydro(c, e)) return;
 
->>>>>>> c90ffa87
   if (!cell_are_part_drifted(c, e)) error("Interacting undrifted cell.");
 
 #ifdef SWIFT_DEBUG_CHECKS
@@ -1260,13 +1252,8 @@
   const double di_max = sort_i[count_i - 1].d - rshift;
   const double dj_min = sort_j[0].d;
   const float dx_max = (ci->dx_max_sort + cj->dx_max_sort);
-<<<<<<< HEAD
-  const int active_ci = cell_is_active(ci, e) && ci_local;
-  const int active_cj = cell_is_active(cj, e) && cj_local;
-=======
-  const int active_ci = cell_is_active_hydro(ci, e);
-  const int active_cj = cell_is_active_hydro(cj, e);
->>>>>>> c90ffa87
+  const int active_ci = cell_is_active_hydro(ci, e) && ci_local;
+  const int active_cj = cell_is_active_hydro(cj, e) && cj_local;
 
 #ifdef SWIFT_DEBUG_CHECKS
   /* Check that particles have been drifted to the current time */
@@ -1643,13 +1630,8 @@
   const double di_max = sort_i[count_i - 1].d - rshift;
   const double dj_min = sort_j[0].d;
   const float dx_max = (ci->dx_max_sort + cj->dx_max_sort);
-<<<<<<< HEAD
-  const int active_ci = cell_is_active(ci, e) && ci_local;
-  const int active_cj = cell_is_active(cj, e) && cj_local;
-=======
-  const int active_ci = cell_is_active_hydro(ci, e);
-  const int active_cj = cell_is_active_hydro(cj, e);
->>>>>>> c90ffa87
+  const int active_ci = cell_is_active_hydro(ci, e) && ci_local;
+  const int active_cj = cell_is_active_hydro(cj, e) && cj_local;
 
 #ifdef SWIFT_DEBUG_CHECKS
   /* Check that particles have been drifted to the current time */
