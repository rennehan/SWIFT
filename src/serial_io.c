--- conflicted
+++ resolved
@@ -1110,35 +1110,6 @@
         /* Write particle fields from the particle structure */
         switch (ptype) {
 
-<<<<<<< HEAD
-          case swift_type_gas:
-            Nparticles = Ngas;
-            hydro_write_particles(parts, xparts, list, &num_fields);
-            num_fields += chemistry_write_particles(parts, list + num_fields);
-            num_fields +=
-                cooling_write_particles(xparts, list + num_fields, cooling);
-            break;
-
-          case swift_type_dark_matter:
-            /* Allocate temporary array */
-            if (posix_memalign((void*)&dmparts, gpart_align,
-                               Ndm * sizeof(struct gpart)) != 0)
-              error("Error while allocating temporary memory for DM particles");
-            bzero(dmparts, Ndm * sizeof(struct gpart));
-
-            /* Collect the DM particles from gpart */
-            io_collect_dm_gparts(gparts, Ntot, dmparts, Ndm);
-
-            /* Write DM particles */
-            Nparticles = Ndm;
-            darkmatter_write_particles(dmparts, list, &num_fields);
-            break;
-
-          case swift_type_star:
-            Nparticles = Nstars;
-            star_write_particles(sparts, list, &num_fields);
-            break;
-=======
           case swift_type_gas: {
             if (Ngas == Ngas_written) {
 
@@ -1282,7 +1253,6 @@
               }
             }
           } break;
->>>>>>> a0f68fd8
 
           default:
             error("Particle Type %d not yet supported. Aborting", ptype);
