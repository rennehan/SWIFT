--- conflicted
+++ resolved
@@ -44,13 +44,7 @@
 /* Public API. */
 void parser_read_file(const char *file_name, struct swift_params *params);
 void parser_print_params(struct swift_params *params);
-<<<<<<< HEAD
-void parser_write_params_to_file(struct swift_params *params, const char *file_name);
-void parser_get_param_int(struct swift_params *params, char *name, int *retParam);
-void parser_get_param_float(struct swift_params *params, char *name, float *retParam);
-void parser_get_param_double(struct swift_params *params, char * name, double * retParam);
-void parser_get_param_string(struct swift_params *params, char *name, char *retParam);
-=======
+void parser_write_params_to_file(struct swift_params *params, const char *file_name); 
 void parser_get_param_int(struct swift_params *params, char *name,
                           int *retParam);
 void parser_get_param_float(struct swift_params *params, char *name,
@@ -59,6 +53,5 @@
                              double *retParam);
 void parser_get_param_string(struct swift_params *params, char *name,
                              char *retParam);
->>>>>>> 318eec05
 
 #endif /* SWIFT_PARSER_H */