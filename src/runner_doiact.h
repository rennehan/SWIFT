/*******************************************************************************
 * This file is part of SWIFT.
 * Copyright (c) 2012 Pedro Gonnet (pedro.gonnet@durham.ac.uk)
 *               2016 Matthieu Schaller (matthieu.schaller@durham.ac.uk)
 *
 * This program is free software: you can redistribute it and/or modify
 * it under the terms of the GNU Lesser General Public License as published
 * by the Free Software Foundation, either version 3 of the License, or
 * (at your option) any later version.
 *
 * This program is distributed in the hope that it will be useful,
 * but WITHOUT ANY WARRANTY; without even the implied warranty of
 * MERCHANTABILITY or FITNESS FOR A PARTICULAR PURPOSE.  See the
 * GNU General Public License for more details.
 *
 * You should have received a copy of the GNU Lesser General Public License
 * along with this program.  If not, see <http://www.gnu.org/licenses/>.
 *
 ******************************************************************************/

/* Before including this file, define FUNCTION, which is the
   name of the interaction function. This creates the interaction functions
   runner_dopair_FUNCTION, runner_dopair_FUNCTION_naive, runner_doself_FUNCTION,
   and runner_dosub_FUNCTION calling the pairwise interaction function
   runner_iact_FUNCTION. */

#define PASTE(x, y) x##_##y

#define _DOPAIR1_BRANCH(f) PASTE(runner_dopair1_branch, f)
#define DOPAIR1_BRANCH _DOPAIR1_BRANCH(FUNCTION)

#define _DOPAIR1(f) PASTE(runner_dopair1, f)
#define DOPAIR1 _DOPAIR1(FUNCTION)

#define _DOPAIR2(f) PASTE(runner_dopair2, f)
#define DOPAIR2 _DOPAIR2(FUNCTION)

#define _DOPAIR_SUBSET(f) PASTE(runner_dopair_subset, f)
#define DOPAIR_SUBSET _DOPAIR_SUBSET(FUNCTION)

#define _DOPAIR_SUBSET_NOSORT(f) PASTE(runner_dopair_subset_nosort, f)
#define DOPAIR_SUBSET_NOSORT _DOPAIR_SUBSET_NOSORT(FUNCTION)

#define _DOPAIR_SUBSET_NAIVE(f) PASTE(runner_dopair_subset_naive, f)
#define DOPAIR_SUBSET_NAIVE _DOPAIR_SUBSET_NAIVE(FUNCTION)

#define _DOPAIR1_NAIVE(f) PASTE(runner_dopair1_naive, f)
#define DOPAIR1_NAIVE _DOPAIR1_NAIVE(FUNCTION)

#define _DOPAIR2_NAIVE(f) PASTE(runner_dopair2_naive, f)
#define DOPAIR2_NAIVE _DOPAIR2_NAIVE(FUNCTION)

#define _DOSELF2_NAIVE(f) PASTE(runner_doself2_naive, f)
#define DOSELF2_NAIVE _DOSELF2_NAIVE(FUNCTION)

#define _DOSELF1(f) PASTE(runner_doself1, f)
#define DOSELF1 _DOSELF1(FUNCTION)

#define _DOSELF2(f) PASTE(runner_doself2, f)
#define DOSELF2 _DOSELF2(FUNCTION)

#define _DOSELF_SUBSET(f) PASTE(runner_doself_subset, f)
#define DOSELF_SUBSET _DOSELF_SUBSET(FUNCTION)

#define _DOSUB_SELF1(f) PASTE(runner_dosub_self1, f)
#define DOSUB_SELF1 _DOSUB_SELF1(FUNCTION)

#define _DOSUB_PAIR1(f) PASTE(runner_dosub_pair1, f)
#define DOSUB_PAIR1 _DOSUB_PAIR1(FUNCTION)

#define _DOSUB_SELF2(f) PASTE(runner_dosub_self2, f)
#define DOSUB_SELF2 _DOSUB_SELF2(FUNCTION)

#define _DOSUB_PAIR2(f) PASTE(runner_dosub_pair2, f)
#define DOSUB_PAIR2 _DOSUB_PAIR2(FUNCTION)

#define _DOSUB_SUBSET(f) PASTE(runner_dosub_subset, f)
#define DOSUB_SUBSET _DOSUB_SUBSET(FUNCTION)

#define _IACT_NONSYM(f) PASTE(runner_iact_nonsym, f)
#define IACT_NONSYM _IACT_NONSYM(FUNCTION)

#define _IACT(f) PASTE(runner_iact, f)
#define IACT _IACT(FUNCTION)

#define _IACT_NONSYM_VEC(f) PASTE(runner_iact_nonsym_vec, f)
#define IACT_NONSYM_VEC _IACT_NONSYM_VEC(FUNCTION)

#define _IACT_VEC(f) PASTE(runner_iact_vec, f)
#define IACT_VEC _IACT_VEC(FUNCTION)

#define _TIMER_DOSELF(f) PASTE(timer_doself, f)
#define TIMER_DOSELF _TIMER_DOSELF(FUNCTION)

#define _TIMER_DOPAIR(f) PASTE(timer_dopair, f)
#define TIMER_DOPAIR _TIMER_DOPAIR(FUNCTION)

#define _TIMER_DOSUB_SELF(f) PASTE(timer_dosub_self, f)
#define TIMER_DOSUB_SELF _TIMER_DOSUB_SELF(FUNCTION)

#define _TIMER_DOSUB_PAIR(f) PASTE(timer_dosub_pair, f)
#define TIMER_DOSUB_PAIR _TIMER_DOSUB_PAIR(FUNCTION)

#define _TIMER_DOSELF_SUBSET(f) PASTE(timer_doself_subset, f)
#define TIMER_DOSELF_SUBSET _TIMER_DOSELF_SUBSET(FUNCTION)

#define _TIMER_DOPAIR_SUBSET(f) PASTE(timer_dopair_subset, f)
#define TIMER_DOPAIR_SUBSET _TIMER_DOPAIR_SUBSET(FUNCTION)

/**
 * @brief Compute the interactions between a cell pair (non-symmetric case).
 *
 * Inefficient version using a brute-force algorithm.
 *
 * @param r The #runner.
 * @param ci The first #cell.
 * @param cj The second #cell.
 */
void DOPAIR1_NAIVE(struct runner *r, struct cell *restrict ci,
                   struct cell *restrict cj) {

  const struct engine *e = r->e;

#ifndef SWIFT_DEBUG_CHECKS
  error("Don't use in actual runs ! Slow code !");
#endif

#ifdef WITH_VECTORIZATION
  int icount = 0;
  float r2q[VEC_SIZE] __attribute__((aligned(16)));
  float hiq[VEC_SIZE] __attribute__((aligned(16)));
  float hjq[VEC_SIZE] __attribute__((aligned(16)));
  float dxq[3 * VEC_SIZE] __attribute__((aligned(16)));
  struct part *piq[VEC_SIZE], *pjq[VEC_SIZE];
#endif
  TIMER_TIC;

  /* Anything to do here? */
  if (!cell_is_active(ci, e) && !cell_is_active(cj, e)) return;

  const int count_i = ci->count;
  const int count_j = cj->count;
  struct part *restrict parts_i = ci->parts;
  struct part *restrict parts_j = cj->parts;

  /* Get the relative distance between the pairs, wrapping. */
  double shift[3] = {0.0, 0.0, 0.0};
  for (int k = 0; k < 3; k++) {
    if (cj->loc[k] - ci->loc[k] < -e->s->dim[k] / 2)
      shift[k] = e->s->dim[k];
    else if (cj->loc[k] - ci->loc[k] > e->s->dim[k] / 2)
      shift[k] = -e->s->dim[k];
  }

  /* Loop over the parts in ci. */
  for (int pid = 0; pid < count_i; pid++) {

    /* Get a hold of the ith part in ci. */
    struct part *restrict pi = &parts_i[pid];
    const float hi = pi->h;

    double pix[3];
    for (int k = 0; k < 3; k++) pix[k] = pi->x[k] - shift[k];
    const float hig2 = hi * hi * kernel_gamma2;

    /* Loop over the parts in cj. */
    for (int pjd = 0; pjd < count_j; pjd++) {

      /* Get a pointer to the jth particle. */
      struct part *restrict pj = &parts_j[pjd];

      /* Compute the pairwise distance. */
      float r2 = 0.0f;
      float dx[3];
      for (int k = 0; k < 3; k++) {
        dx[k] = pix[k] - pj->x[k];
        r2 += dx[k] * dx[k];
      }

      /* Hit or miss? */
      if (r2 < hig2) {

#ifndef WITH_VECTORIZATION

        IACT_NONSYM(r2, dx, hi, pj->h, pi, pj);

#else

        /* Add this interaction to the queue. */
        r2q[icount] = r2;
        dxq[3 * icount + 0] = dx[0];
        dxq[3 * icount + 1] = dx[1];
        dxq[3 * icount + 2] = dx[2];
        hiq[icount] = hi;
        hjq[icount] = pj->h;
        piq[icount] = pi;
        pjq[icount] = pj;
        icount += 1;

        /* Flush? */
        if (icount == VEC_SIZE) {
          IACT_NONSYM_VEC(r2q, dxq, hiq, hjq, piq, pjq);
          icount = 0;
        }

#endif
      }
      if (r2 < pj->h * pj->h * kernel_gamma2) {

#ifndef WITH_VECTORIZATION

        for (int k = 0; k < 3; k++) dx[k] = -dx[k];
        IACT_NONSYM(r2, dx, pj->h, hi, pj, pi);

#else

        /* Add this interaction to the queue. */
        r2q[icount] = r2;
        dxq[3 * icount + 0] = -dx[0];
        dxq[3 * icount + 1] = -dx[1];
        dxq[3 * icount + 2] = -dx[2];
        hiq[icount] = pj->h;
        hjq[icount] = hi;
        piq[icount] = pj;
        pjq[icount] = pi;
        icount += 1;

        /* Flush? */
        if (icount == VEC_SIZE) {
          IACT_NONSYM_VEC(r2q, dxq, hiq, hjq, piq, pjq);
          icount = 0;
        }

#endif
      }

    } /* loop over the parts in cj. */

  } /* loop over the parts in ci. */

#ifdef WITH_VECTORIZATION
  /* Pick up any leftovers. */
  if (icount > 0)
    for (int k = 0; k < icount; k++)
      IACT_NONSYM(r2q[k], &dxq[3 * k], hiq[k], hjq[k], piq[k], pjq[k]);
#endif

  TIMER_TOC(TIMER_DOPAIR);
}

/**
 * @brief Compute the interactions between a cell pair (symmetric case).
 *
 * Inefficient version using a brute-force algorithm.
 *
 * @param r The #runner.
 * @param ci The first #cell.
 * @param cj The second #cell.
 */
void DOPAIR2_NAIVE(struct runner *r, struct cell *restrict ci,
                   struct cell *restrict cj) {

  const struct engine *e = r->e;

#ifndef SWIFT_DEBUG_CHECKS
  error("Don't use in actual runs ! Slow code !");
#endif

#ifdef WITH_OLD_VECTORIZATION
  int icount = 0;
  float r2q[VEC_SIZE] __attribute__((aligned(16)));
  float hiq[VEC_SIZE] __attribute__((aligned(16)));
  float hjq[VEC_SIZE] __attribute__((aligned(16)));
  float dxq[3 * VEC_SIZE] __attribute__((aligned(16)));
  struct part *piq[VEC_SIZE], *pjq[VEC_SIZE];
#endif
  TIMER_TIC;

  /* Anything to do here? */
  if (!cell_is_active(ci, e) && !cell_is_active(cj, e)) return;

  const int count_i = ci->count;
  const int count_j = cj->count;
  struct part *restrict parts_i = ci->parts;
  struct part *restrict parts_j = cj->parts;

  /* Get the relative distance between the pairs, wrapping. */
  double shift[3] = {0.0, 0.0, 0.0};
  for (int k = 0; k < 3; k++) {
    if (cj->loc[k] - ci->loc[k] < -e->s->dim[k] / 2)
      shift[k] = e->s->dim[k];
    else if (cj->loc[k] - ci->loc[k] > e->s->dim[k] / 2)
      shift[k] = -e->s->dim[k];
  }

  /* Loop over the parts in ci. */
  for (int pid = 0; pid < count_i; pid++) {

    /* Get a hold of the ith part in ci. */
    struct part *restrict pi = &parts_i[pid];
    const float hi = pi->h;

    double pix[3];
    for (int k = 0; k < 3; k++) pix[k] = pi->x[k] - shift[k];
    const float hig2 = hi * hi * kernel_gamma2;

    /* Loop over the parts in cj. */
    for (int pjd = 0; pjd < count_j; pjd++) {

      /* Get a pointer to the jth particle. */
      struct part *restrict pj = &parts_j[pjd];

      /* Compute the pairwise distance. */
      float r2 = 0.0f;
      float dx[3];
      for (int k = 0; k < 3; k++) {
        dx[k] = pix[k] - pj->x[k];
        r2 += dx[k] * dx[k];
      }

      /* Hit or miss? */
      if (r2 < hig2 || r2 < pj->h * pj->h * kernel_gamma2) {

#ifndef WITH_OLD_VECTORIZATION

        IACT(r2, dx, hi, pj->h, pi, pj);

#else

        /* Add this interaction to the queue. */
        r2q[icount] = r2;
        dxq[3 * icount + 0] = dx[0];
        dxq[3 * icount + 1] = dx[1];
        dxq[3 * icount + 2] = dx[2];
        hiq[icount] = hi;
        hjq[icount] = pj->h;
        piq[icount] = pi;
        pjq[icount] = pj;
        icount += 1;

        /* Flush? */
        if (icount == VEC_SIZE) {
          IACT_VEC(r2q, dxq, hiq, hjq, piq, pjq);
          icount = 0;
        }

#endif
      }

    } /* loop over the parts in cj. */

  } /* loop over the parts in ci. */

#ifdef WITH_OLD_VECTORIZATION
  /* Pick up any leftovers. */
  if (icount > 0)
    for (int k = 0; k < icount; k++)
      IACT(r2q[k], &dxq[3 * k], hiq[k], hjq[k], piq[k], pjq[k]);
#endif

  TIMER_TOC(TIMER_DOPAIR);
}

/**
 * @brief Compute the interactions within a cell (symmetric case).
 *
 * Inefficient version using a brute-force algorithm.
 *
 * @param r The #runner.
 * @param c The #cell.
 */
void DOSELF2_NAIVE(struct runner *r, struct cell *restrict c) {

  const struct engine *e = r->e;

#ifndef SWIFT_DEBUG_CHECKS
  error("Don't use in actual runs ! Slow code !");
#endif

#ifdef WITH_OLD_VECTORIZATION
  int icount = 0;
  float r2q[VEC_SIZE] __attribute__((aligned(16)));
  float hiq[VEC_SIZE] __attribute__((aligned(16)));
  float hjq[VEC_SIZE] __attribute__((aligned(16)));
  float dxq[3 * VEC_SIZE] __attribute__((aligned(16)));
  struct part *piq[VEC_SIZE], *pjq[VEC_SIZE];
#endif

  TIMER_TIC;

  /* Anything to do here? */
  if (!cell_is_active(c, e)) return;

  const int count = c->count;
  struct part *restrict parts = c->parts;

  /* Loop over the parts in ci. */
  for (int pid = 0; pid < count; pid++) {

    /* Get a hold of the ith part in ci. */
    struct part *restrict pi = &parts[pid];
    const double pix[3] = {pi->x[0], pi->x[1], pi->x[2]};
    const float hi = pi->h;
    const float hig2 = hi * hi * kernel_gamma2;

    /* Loop over the parts in cj. */
    for (int pjd = pid + 1; pjd < count; pjd++) {

      /* Get a pointer to the jth particle. */
      struct part *restrict pj = &parts[pjd];

      /* Compute the pairwise distance. */
      float r2 = 0.0f;
      float dx[3];
      for (int k = 0; k < 3; k++) {
        dx[k] = pix[k] - pj->x[k];
        r2 += dx[k] * dx[k];
      }

      /* Hit or miss? */
      if (r2 < hig2 || r2 < pj->h * pj->h * kernel_gamma2) {

#ifndef WITH_OLD_VECTORIZATION

        IACT(r2, dx, hi, pj->h, pi, pj);

#else

        /* Add this interaction to the queue. */
        r2q[icount] = r2;
        dxq[3 * icount + 0] = dx[0];
        dxq[3 * icount + 1] = dx[1];
        dxq[3 * icount + 2] = dx[2];
        hiq[icount] = hi;
        hjq[icount] = pj->h;
        piq[icount] = pi;
        pjq[icount] = pj;
        icount += 1;

        /* Flush? */
        if (icount == VEC_SIZE) {
          IACT_VEC(r2q, dxq, hiq, hjq, piq, pjq);
          icount = 0;
        }

#endif
      }

    } /* loop over the parts in cj. */

  } /* loop over the parts in ci. */

#ifdef WITH_OLD_VECTORIZATION
  /* Pick up any leftovers. */
  if (icount > 0)
    for (int k = 0; k < icount; k++)
      IACT(r2q[k], &dxq[3 * k], hiq[k], hjq[k], piq[k], pjq[k]);
#endif

  TIMER_TOC(TIMER_DOSELF);
}

/**
 * @brief Compute the interactions between a cell pair, but only for the
 *      given indices in ci.
 *
 * Version using a brute-force algorithm.
 *
 * @param r The #runner.
 * @param ci The first #cell.
 * @param parts_i The #part to interact with @c cj.
 * @param ind The list of indices of particles in @c ci to interact with.
 * @param count The number of particles in @c ind.
 * @param cj The second #cell.
 */
void DOPAIR_SUBSET_NAIVE(struct runner *r, struct cell *restrict ci,
                         struct part *restrict parts_i, int *restrict ind,
                         int count, struct cell *restrict cj) {

  const struct engine *e = r->e;

#ifdef WITH_OLD_VECTORIZATION
  int icount = 0;
  float r2q[VEC_SIZE] __attribute__((aligned(16)));
  float hiq[VEC_SIZE] __attribute__((aligned(16)));
  float hjq[VEC_SIZE] __attribute__((aligned(16)));
  float dxq[3 * VEC_SIZE] __attribute__((aligned(16)));
  struct part *piq[VEC_SIZE], *pjq[VEC_SIZE];
#endif

  TIMER_TIC;

  const int count_j = cj->count;
  struct part *restrict parts_j = cj->parts;

  /* Get the relative distance between the pairs, wrapping. */
  double shift[3] = {0.0, 0.0, 0.0};
  for (int k = 0; k < 3; k++) {
    if (cj->loc[k] - ci->loc[k] < -e->s->dim[k] / 2)
      shift[k] = e->s->dim[k];
    else if (cj->loc[k] - ci->loc[k] > e->s->dim[k] / 2)
      shift[k] = -e->s->dim[k];
  }

  /* Loop over the parts_i. */
  for (int pid = 0; pid < count; pid++) {

    /* Get a hold of the ith part in ci. */
    struct part *restrict pi = &parts_i[ind[pid]];
    double pix[3];
    for (int k = 0; k < 3; k++) pix[k] = pi->x[k] - shift[k];
    const float hi = pi->h;
    const float hig2 = hi * hi * kernel_gamma2;

#ifdef SWIFT_DEBUG_CHECKS
    if (!part_is_active(pi, e))
      error("Trying to correct smoothing length of inactive particle !");

#endif

    /* Loop over the parts in cj. */
    for (int pjd = 0; pjd < count_j; pjd++) {

      /* Get a pointer to the jth particle. */
      struct part *restrict pj = &parts_j[pjd];

      /* Compute the pairwise distance. */
      float r2 = 0.0f;
      float dx[3];
      for (int k = 0; k < 3; k++) {
        dx[k] = pix[k] - pj->x[k];
        r2 += dx[k] * dx[k];
      }

#ifdef SWIFT_DEBUG_CHECKS
      /* Check that particles have been drifted to the current time */
      if (pi->ti_drift != e->ti_current)
        error("Particle pi not drifted to current time");
      if (pj->ti_drift != e->ti_current)
        error("Particle pj not drifted to current time");
#endif

      /* Hit or miss? */
      if (r2 < hig2) {

#ifndef WITH_OLD_VECTORIZATION

        IACT_NONSYM(r2, dx, hi, pj->h, pi, pj);

#else

        /* Add this interaction to the queue. */
        r2q[icount] = r2;
        dxq[3 * icount + 0] = dx[0];
        dxq[3 * icount + 1] = dx[1];
        dxq[3 * icount + 2] = dx[2];
        hiq[icount] = hi;
        hjq[icount] = pj->h;
        piq[icount] = pi;
        pjq[icount] = pj;
        icount += 1;

        /* Flush? */
        if (icount == VEC_SIZE) {
          IACT_NONSYM_VEC(r2q, dxq, hiq, hjq, piq, pjq);
          icount = 0;
        }

#endif
      }

    } /* loop over the parts in cj. */

  } /* loop over the parts in ci. */

#ifdef WITH_OLD_VECTORIZATION
  /* Pick up any leftovers. */
  if (icount > 0)
    for (int k = 0; k < icount; k++)
      IACT_NONSYM(r2q[k], &dxq[3 * k], hiq[k], hjq[k], piq[k], pjq[k]);
#endif

  TIMER_TOC(timer_dopair_subset_naive);
}

/**
 * @brief Compute the interactions between a cell pair, but only for the
 *      given indices in ci.
 *
 * @param r The #runner.
 * @param ci The first #cell.
 * @param parts_i The #part to interact with @c cj.
 * @param ind The list of indices of particles in @c ci to interact with.
 * @param count The number of particles in @c ind.
 * @param cj The second #cell.
 */
void DOPAIR_SUBSET(struct runner *r, struct cell *restrict ci,
                   struct part *restrict parts_i, int *restrict ind, int count,
                   struct cell *restrict cj) {

  struct engine *e = r->e;

#ifdef WITH_OLD_VECTORIZATION
  int icount = 0;
  float r2q[VEC_SIZE] __attribute__((aligned(16)));
  float hiq[VEC_SIZE] __attribute__((aligned(16)));
  float hjq[VEC_SIZE] __attribute__((aligned(16)));
  float dxq[3 * VEC_SIZE] __attribute__((aligned(16)));
  struct part *piq[VEC_SIZE], *pjq[VEC_SIZE];
#endif

  TIMER_TIC;

  const int count_j = cj->count;
  struct part *restrict parts_j = cj->parts;

  /* Get the relative distance between the pairs, wrapping. */
  double shift[3] = {0.0, 0.0, 0.0};
  for (int k = 0; k < 3; k++) {
    if (cj->loc[k] - ci->loc[k] < -e->s->dim[k] / 2)
      shift[k] = e->s->dim[k];
    else if (cj->loc[k] - ci->loc[k] > e->s->dim[k] / 2)
      shift[k] = -e->s->dim[k];
  }

  /* Get the sorting index. */
  int sid = 0;
  for (int k = 0; k < 3; k++)
    sid = 3 * sid + ((cj->loc[k] - ci->loc[k] + shift[k] < 0)
                         ? 0
                         : (cj->loc[k] - ci->loc[k] + shift[k] > 0) ? 2 : 1);

  /* Switch the cells around? */
  const int flipped = runner_flip[sid];
  sid = sortlistID[sid];

  /* Have the cells been sorted? */
  if (!(cj->sorted & (1 << sid))) error("Interacting unsorted cells.");

  /* Pick-out the sorted lists. */
  const struct entry *restrict sort_j = &cj->sort[sid * (cj->count + 1)];
  const float dxj = cj->dx_max_sort;

  /* Parts are on the left? */
  if (!flipped) {

    /* Loop over the parts_i. */
    for (int pid = 0; pid < count; pid++) {

      /* Get a hold of the ith part in ci. */
      struct part *restrict pi = &parts_i[ind[pid]];
      double pix[3];
      for (int k = 0; k < 3; k++) pix[k] = pi->x[k] - shift[k];

      const float hi = pi->h;
      const float hig2 = hi * hi * kernel_gamma2;
      const float di = hi * kernel_gamma + dxj + pix[0] * runner_shift[sid][0] +
                       pix[1] * runner_shift[sid][1] +
                       pix[2] * runner_shift[sid][2];

      /* Loop over the parts in cj. */
      for (int pjd = 0; pjd < count_j && sort_j[pjd].d < di; pjd++) {

        /* Get a pointer to the jth particle. */
        struct part *restrict pj = &parts_j[sort_j[pjd].i];

        /* Compute the pairwise distance. */
        float r2 = 0.0f;
        float dx[3];
        for (int k = 0; k < 3; k++) {
          dx[k] = pix[k] - pj->x[k];
          r2 += dx[k] * dx[k];
        }

        /* Hit or miss? */
        if (r2 < hig2) {

#ifndef WITH_OLD_VECTORIZATION

          IACT_NONSYM(r2, dx, hi, pj->h, pi, pj);

#else

          /* Add this interaction to the queue. */
          r2q[icount] = r2;
          dxq[3 * icount + 0] = dx[0];
          dxq[3 * icount + 1] = dx[1];
          dxq[3 * icount + 2] = dx[2];
          hiq[icount] = hi;
          hjq[icount] = pj->h;
          piq[icount] = pi;
          pjq[icount] = pj;
          icount += 1;

          /* Flush? */
          if (icount == VEC_SIZE) {
            IACT_NONSYM_VEC(r2q, dxq, hiq, hjq, piq, pjq);
            icount = 0;
          }

#endif
        }

      } /* loop over the parts in cj. */

    } /* loop over the parts in ci. */

  }

  /* Parts are on the right. */
  else {

    /* Loop over the parts_i. */
    for (int pid = 0; pid < count; pid++) {

      /* Get a hold of the ith part in ci. */
      struct part *restrict pi = &parts_i[ind[pid]];
      double pix[3];
      for (int k = 0; k < 3; k++) pix[k] = pi->x[k] - shift[k];
      const float hi = pi->h;
      const float hig2 = hi * hi * kernel_gamma2;
      const float di =
          -hi * kernel_gamma - dxj + pix[0] * runner_shift[sid][0] +
          pix[1] * runner_shift[sid][1] + pix[2] * runner_shift[sid][2];

      /* Loop over the parts in cj. */
      for (int pjd = count_j - 1; pjd >= 0 && di < sort_j[pjd].d; pjd--) {

        /* Get a pointer to the jth particle. */
        struct part *restrict pj = &parts_j[sort_j[pjd].i];

        /* Compute the pairwise distance. */
        float r2 = 0.0f;
        float dx[3];
        for (int k = 0; k < 3; k++) {
          dx[k] = pix[k] - pj->x[k];
          r2 += dx[k] * dx[k];
        }

        /* Hit or miss? */
        if (r2 < hig2) {

#ifndef WITH_OLD_VECTORIZATION

          IACT_NONSYM(r2, dx, hi, pj->h, pi, pj);

#else

          /* Add this interaction to the queue. */
          r2q[icount] = r2;
          dxq[3 * icount + 0] = dx[0];
          dxq[3 * icount + 1] = dx[1];
          dxq[3 * icount + 2] = dx[2];
          hiq[icount] = hi;
          hjq[icount] = pj->h;
          piq[icount] = pi;
          pjq[icount] = pj;
          icount += 1;

          /* Flush? */
          if (icount == VEC_SIZE) {
            IACT_NONSYM_VEC(r2q, dxq, hiq, hjq, piq, pjq);
            icount = 0;
          }

#endif
        }

      } /* loop over the parts in cj. */

    } /* loop over the parts in ci. */
  }

#ifdef WITH_OLD_VECTORIZATION
  /* Pick up any leftovers. */
  if (icount > 0)
    for (int k = 0; k < icount; k++)
      IACT_NONSYM(r2q[k], &dxq[3 * k], hiq[k], hjq[k], piq[k], pjq[k]);
#endif

  TIMER_TOC(timer_dopair_subset);
}

/**
 * @brief Compute the interactions between a cell pair, but only for the
 *      given indices in ci.
 *
 * @param r The #runner.
 * @param ci The first #cell.
 * @param parts The #part to interact.
 * @param ind The list of indices of particles in @c ci to interact with.
 * @param count The number of particles in @c ind.
 */
void DOSELF_SUBSET(struct runner *r, struct cell *restrict ci,
                   struct part *restrict parts, int *restrict ind, int count) {

#ifdef WITH_OLD_VECTORIZATION
  int icount = 0;
  float r2q[VEC_SIZE] __attribute__((aligned(16)));
  float hiq[VEC_SIZE] __attribute__((aligned(16)));
  float hjq[VEC_SIZE] __attribute__((aligned(16)));
  float dxq[3 * VEC_SIZE] __attribute__((aligned(16)));
  struct part *piq[VEC_SIZE], *pjq[VEC_SIZE];
#endif

  TIMER_TIC;

  const int count_i = ci->count;
  struct part *restrict parts_j = ci->parts;

  /* Loop over the parts in ci. */
  for (int pid = 0; pid < count; pid++) {

    /* Get a hold of the ith part in ci. */
    struct part *restrict pi = &parts[ind[pid]];
    const double pix[3] = {pi->x[0], pi->x[1], pi->x[2]};
    const float hi = pi->h;
    const float hig2 = hi * hi * kernel_gamma2;

    /* Loop over the parts in cj. */
    for (int pjd = 0; pjd < count_i; pjd++) {

      /* Get a pointer to the jth particle. */
      struct part *restrict pj = &parts_j[pjd];

      /* Compute the pairwise distance. */
      float r2 = 0.0f;
      float dx[3];
      for (int k = 0; k < 3; k++) {
        dx[k] = pix[k] - pj->x[k];
        r2 += dx[k] * dx[k];
      }

      /* Hit or miss? */
      if (r2 > 0.0f && r2 < hig2) {

#ifndef WITH_OLD_VECTORIZATION

        IACT_NONSYM(r2, dx, hi, pj->h, pi, pj);

#else

        /* Add this interaction to the queue. */
        r2q[icount] = r2;
        dxq[3 * icount + 0] = dx[0];
        dxq[3 * icount + 1] = dx[1];
        dxq[3 * icount + 2] = dx[2];
        hiq[icount] = hi;
        hjq[icount] = pj->h;
        piq[icount] = pi;
        pjq[icount] = pj;
        icount += 1;

        /* Flush? */
        if (icount == VEC_SIZE) {
          IACT_NONSYM_VEC(r2q, dxq, hiq, hjq, piq, pjq);
          icount = 0;
        }

#endif
      }

    } /* loop over the parts in cj. */

  } /* loop over the parts in ci. */

#ifdef WITH_OLD_VECTORIZATION
  /* Pick up any leftovers. */
  if (icount > 0)
    for (int k = 0; k < icount; k++)
      IACT_NONSYM(r2q[k], &dxq[3 * k], hiq[k], hjq[k], piq[k], pjq[k]);
#endif

  TIMER_TOC(timer_doself_subset);
}

/**
 * @brief Compute the interactions between a cell pair (non-symmetric).
 *
 * @param r The #runner.
 * @param ci The first #cell.
 * @param cj The second #cell.
 */
void DOPAIR1(struct runner *r, struct cell *ci, struct cell *cj) {

  const struct engine *restrict e = r->e;

#ifdef WITH_OLD_VECTORIZATION
  int icount = 0;
  float r2q[VEC_SIZE] __attribute__((aligned(16)));
  float hiq[VEC_SIZE] __attribute__((aligned(16)));
  float hjq[VEC_SIZE] __attribute__((aligned(16)));
  float dxq[3 * VEC_SIZE] __attribute__((aligned(16)));
  struct part *piq[VEC_SIZE], *pjq[VEC_SIZE];
#endif

  TIMER_TIC;

  /* Anything to do here? */
  if (!cell_is_active(ci, e) && !cell_is_active(cj, e)) return;

  if (!cell_are_part_drifted(ci, e) || !cell_are_part_drifted(cj, e))
    error("Interacting undrifted cells.");

  /* Get the sort ID. */
  double shift[3] = {0.0, 0.0, 0.0};
  const int sid = space_getsid(e->s, &ci, &cj, shift);

  /* Have the cells been sorted? */
  if (!(ci->sorted & (1 << sid)) ||
      ci->dx_max_sort_old > space_maxreldx * ci->dmin)
    error("Interacting unsorted cells.");
  if (!(cj->sorted & (1 << sid)) ||
      cj->dx_max_sort_old > space_maxreldx * cj->dmin)
    error("Interacting unsorted cells.");

  /* Get the cutoff shift. */
  double rshift = 0.0;
  for (int k = 0; k < 3; k++) rshift += shift[k] * runner_shift[sid][k];

  /* Pick-out the sorted lists. */
  const struct entry *restrict sort_i = &ci->sort[sid * (ci->count + 1)];
  const struct entry *restrict sort_j = &cj->sort[sid * (cj->count + 1)];

#ifdef SWIFT_DEBUG_CHECKS
  /* Check that the dx_max_sort values in the cell are indeed an upper
     bound on particle movement. */
  for (int pid = 0; pid < ci->count; pid++) {
    const struct part *p = &ci->parts[sort_i[pid].i];
    const float d = p->x[0] * runner_shift[sid][0] +
                    p->x[1] * runner_shift[sid][1] +
                    p->x[2] * runner_shift[sid][2];
    if (fabsf(d - sort_i[pid].d) - ci->dx_max_sort >
        1.0e-6 * max(fabsf(d), ci->dx_max_sort))
      error("particle shift diff exceeds dx_max_sort.");
  }
  for (int pjd = 0; pjd < cj->count; pjd++) {
    const struct part *p = &cj->parts[sort_j[pjd].i];
    const float d = p->x[0] * runner_shift[sid][0] +
                    p->x[1] * runner_shift[sid][1] +
                    p->x[2] * runner_shift[sid][2];
    if (fabsf(d - sort_j[pjd].d) - cj->dx_max_sort >
        1.0e-6 * max(fabsf(d), cj->dx_max_sort))
      error("particle shift diff exceeds dx_max_sort.");
  }
#endif /* SWIFT_DEBUG_CHECKS */

  /* Get some other useful values. */
  const double hi_max = ci->h_max * kernel_gamma - rshift;
  const double hj_max = cj->h_max * kernel_gamma;
  const int count_i = ci->count;
  const int count_j = cj->count;
  struct part *restrict parts_i = ci->parts;
  struct part *restrict parts_j = cj->parts;
  const double di_max = sort_i[count_i - 1].d - rshift;
  const double dj_min = sort_j[0].d;
  const float dx_max = (ci->dx_max_sort + cj->dx_max_sort);

  if (cell_is_active(ci, e)) {

    /* Loop over the parts in ci. */
    for (int pid = count_i - 1;
         pid >= 0 && sort_i[pid].d + hi_max + dx_max > dj_min; pid--) {

      /* Get a hold of the ith part in ci. */
      struct part *restrict pi = &parts_i[sort_i[pid].i];
      if (!part_is_active(pi, e)) continue;
      const float hi = pi->h;
      const double di = sort_i[pid].d + hi * kernel_gamma + dx_max - rshift;
      if (di < dj_min) continue;

      double pix[3];
      for (int k = 0; k < 3; k++) pix[k] = pi->x[k] - shift[k];
      const float hig2 = hi * hi * kernel_gamma2;

      /* Loop over the parts in cj. */
      for (int pjd = 0; pjd < count_j && sort_j[pjd].d < di; pjd++) {

        /* Get a pointer to the jth particle. */
        struct part *restrict pj = &parts_j[sort_j[pjd].i];

        /* Compute the pairwise distance. */
        float r2 = 0.0f;
        float dx[3];
        for (int k = 0; k < 3; k++) {
          dx[k] = pix[k] - pj->x[k];
          r2 += dx[k] * dx[k];
        }

#ifdef SWIFT_DEBUG_CHECKS
        /* Check that particles have been drifted to the current time */
        if (pi->ti_drift != e->ti_current)
          error("Particle pi not drifted to current time");
        if (pj->ti_drift != e->ti_current)
          error("Particle pj not drifted to current time");
#endif

        /* Hit or miss? */
        if (r2 < hig2) {

#ifndef WITH_OLD_VECTORIZATION

          IACT_NONSYM(r2, dx, hi, pj->h, pi, pj);

#else

          /* Add this interaction to the queue. */
          r2q[icount] = r2;
          dxq[3 * icount + 0] = dx[0];
          dxq[3 * icount + 1] = dx[1];
          dxq[3 * icount + 2] = dx[2];
          hiq[icount] = hi;
          hjq[icount] = pj->h;
          piq[icount] = pi;
          pjq[icount] = pj;
          icount += 1;

          /* Flush? */
          if (icount == VEC_SIZE) {
            IACT_NONSYM_VEC(r2q, dxq, hiq, hjq, piq, pjq);
            icount = 0;
          }

#endif
        }

      } /* loop over the parts in cj. */

    } /* loop over the parts in ci. */

  } /* Cell ci is active */

  if (cell_is_active(cj, e)) {

    /* Loop over the parts in cj. */
    for (int pjd = 0; pjd < count_j && sort_j[pjd].d - hj_max - dx_max < di_max;
         pjd++) {

      /* Get a hold of the jth part in cj. */
      struct part *restrict pj = &parts_j[sort_j[pjd].i];
      if (!part_is_active(pj, e)) continue;
      const float hj = pj->h;
      const double dj = sort_j[pjd].d - hj * kernel_gamma - dx_max - rshift;
      if (dj > di_max) continue;

      double pjx[3];
      for (int k = 0; k < 3; k++) pjx[k] = pj->x[k] + shift[k];
      const float hjg2 = hj * hj * kernel_gamma2;

      /* Loop over the parts in ci. */
      for (int pid = count_i - 1; pid >= 0 && sort_i[pid].d > dj; pid--) {

        /* Get a pointer to the jth particle. */
        struct part *restrict pi = &parts_i[sort_i[pid].i];

        /* Compute the pairwise distance. */
        float r2 = 0.0f;
        float dx[3];
        for (int k = 0; k < 3; k++) {
          dx[k] = pjx[k] - pi->x[k];
          r2 += dx[k] * dx[k];
        }

#ifdef SWIFT_DEBUG_CHECKS
        /* Check that particles have been drifted to the current time */
        if (pi->ti_drift != e->ti_current)
          error("Particle pi not drifted to current time");
        if (pj->ti_drift != e->ti_current)
          error("Particle pj not drifted to current time");
#endif

        /* Hit or miss? */
        if (r2 < hjg2) {

#ifndef WITH_OLD_VECTORIZATION

          IACT_NONSYM(r2, dx, hj, pi->h, pj, pi);

#else

          /* Add this interaction to the queue. */
          r2q[icount] = r2;
          dxq[3 * icount + 0] = dx[0];
          dxq[3 * icount + 1] = dx[1];
          dxq[3 * icount + 2] = dx[2];
          hiq[icount] = hj;
          hjq[icount] = pi->h;
          piq[icount] = pj;
          pjq[icount] = pi;
          icount += 1;

          /* Flush? */
          if (icount == VEC_SIZE) {
            IACT_NONSYM_VEC(r2q, dxq, hiq, hjq, piq, pjq);
            icount = 0;
          }

#endif
        }

      } /* loop over the parts in ci. */

    } /* loop over the parts in cj. */

  } /* Cell cj is active */

#ifdef WITH_OLD_VECTORIZATION
  /* Pick up any leftovers. */
  if (icount > 0)
    for (int k = 0; k < icount; k++)
      IACT_NONSYM(r2q[k], &dxq[3 * k], hiq[k], hjq[k], piq[k], pjq[k]);
#endif

  TIMER_TOC(TIMER_DOPAIR);
}

/**
 * @brief Compute the interactions between a cell pair (symmetric)
 *
 * @param r The #runner.
 * @param ci The first #cell.
 * @param cj The second #cell.
 */
void DOPAIR2(struct runner *r, struct cell *ci, struct cell *cj) {

  struct engine *restrict e = r->e;

#ifdef WITH_OLD_VECTORIZATION
  int icount1 = 0;
  float r2q1[VEC_SIZE] __attribute__((aligned(16)));
  float hiq1[VEC_SIZE] __attribute__((aligned(16)));
  float hjq1[VEC_SIZE] __attribute__((aligned(16)));
  float dxq1[3 * VEC_SIZE] __attribute__((aligned(16)));
  struct part *piq1[VEC_SIZE], *pjq1[VEC_SIZE];
  int icount2 = 0;
  float r2q2[VEC_SIZE] __attribute__((aligned(16)));
  float hiq2[VEC_SIZE] __attribute__((aligned(16)));
  float hjq2[VEC_SIZE] __attribute__((aligned(16)));
  float dxq2[3 * VEC_SIZE] __attribute__((aligned(16)));
  struct part *piq2[VEC_SIZE], *pjq2[VEC_SIZE];
#endif

  TIMER_TIC;

  /* Anything to do here? */
  if (!cell_is_active(ci, e) && !cell_is_active(cj, e)) return;

  if (!cell_are_part_drifted(ci, e) || !cell_are_part_drifted(cj, e))
    error("Interacting undrifted cells.");

  /* Get the shift ID. */
  double shift[3] = {0.0, 0.0, 0.0};
  const int sid = space_getsid(e->s, &ci, &cj, shift);

  /* Have the cells been sorted? */
  if (!(ci->sorted & (1 << sid)) ||
      ci->dx_max_sort_old > space_maxreldx * ci->dmin)
    error("Interacting unsorted cells.");
  if (!(cj->sorted & (1 << sid)) ||
      cj->dx_max_sort_old > space_maxreldx * cj->dmin)
    error("Interacting unsorted cells.");

  /* Get the cutoff shift. */
  double rshift = 0.0;
  for (int k = 0; k < 3; k++) rshift += shift[k] * runner_shift[sid][k];

  /* Pick-out the sorted lists. */
  struct entry *restrict sort_i = &ci->sort[sid * (ci->count + 1)];
  struct entry *restrict sort_j = &cj->sort[sid * (cj->count + 1)];

#ifdef SWIFT_DEBUG_CHECKS
  /* Check that the dx_max_sort values in the cell are indeed an upper
     bound on particle movement. */
  for (int pid = 0; pid < ci->count; pid++) {
    const struct part *p = &ci->parts[sort_i[pid].i];
    const float d = p->x[0] * runner_shift[sid][0] +
                    p->x[1] * runner_shift[sid][1] +
                    p->x[2] * runner_shift[sid][2];
    if (fabsf(d - sort_i[pid].d) - ci->dx_max_sort >
        1.0e-6 * max(fabsf(d), ci->dx_max_sort))
      error("particle shift diff exceeds dx_max_sort.");
  }
  for (int pjd = 0; pjd < cj->count; pjd++) {
    const struct part *p = &cj->parts[sort_j[pjd].i];
    const float d = p->x[0] * runner_shift[sid][0] +
                    p->x[1] * runner_shift[sid][1] +
                    p->x[2] * runner_shift[sid][2];
    if (fabsf(d - sort_j[pjd].d) - cj->dx_max_sort >
        1.0e-6 * max(fabsf(d), cj->dx_max_sort))
      error("particle shift diff exceeds dx_max_sort.");
  }
#endif /* SWIFT_DEBUG_CHECKS */

  /* Get some other useful values. */
  const double hi_max = ci->h_max * kernel_gamma - rshift;
  const double hj_max = cj->h_max * kernel_gamma;
  const int count_i = ci->count;
  const int count_j = cj->count;
  struct part *restrict parts_i = ci->parts;
  struct part *restrict parts_j = cj->parts;
  const double di_max = sort_i[count_i - 1].d - rshift;
  const double dj_min = sort_j[0].d;
  const double dx_max = (ci->dx_max_sort + cj->dx_max_sort);

  /* Collect the number of parts left and right below dt. */
  int countdt_i = 0, countdt_j = 0;
  struct entry *restrict sortdt_i = NULL, *restrict sortdt_j = NULL;
  if (cell_is_all_active(ci, e)) {
    sortdt_i = sort_i;
    countdt_i = count_i;
  } else if (cell_is_active(ci, e)) {
    if (posix_memalign((void *)&sortdt_i, VEC_SIZE * sizeof(float),
                       sizeof(struct entry) * count_i) != 0)
      error("Failed to allocate dt sortlists.");
    for (int k = 0; k < count_i; k++)
      if (part_is_active(&parts_i[sort_i[k].i], e)) {
        sortdt_i[countdt_i] = sort_i[k];
        countdt_i += 1;
      }
  }
  if (cell_is_all_active(cj, e)) {
    sortdt_j = sort_j;
    countdt_j = count_j;
  } else if (cell_is_active(cj, e)) {
    if (posix_memalign((void *)&sortdt_j, VEC_SIZE * sizeof(float),
                       sizeof(struct entry) * count_j) != 0)
      error("Failed to allocate dt sortlists.");
    for (int k = 0; k < count_j; k++)
      if (part_is_active(&parts_j[sort_j[k].i], e)) {
        sortdt_j[countdt_j] = sort_j[k];
        countdt_j += 1;
      }
  }

  /* Loop over the parts in ci. */
  for (int pid = count_i - 1;
       pid >= 0 && sort_i[pid].d + hi_max + dx_max > dj_min; pid--) {

    /* Get a hold of the ith part in ci. */
    struct part *restrict pi = &parts_i[sort_i[pid].i];
    const float hi = pi->h;
    const double di = sort_i[pid].d + hi * kernel_gamma + dx_max - rshift;
    if (di < dj_min) continue;

    double pix[3];
    for (int k = 0; k < 3; k++) pix[k] = pi->x[k] - shift[k];
    const float hig2 = hi * hi * kernel_gamma2;

    /* Look at valid dt parts only? */
    if (!part_is_active(pi, e)) {

      /* Loop over the parts in cj within dt. */
      for (int pjd = 0; pjd < countdt_j && sortdt_j[pjd].d < di; pjd++) {

        /* Get a pointer to the jth particle. */
        struct part *restrict pj = &parts_j[sortdt_j[pjd].i];
        const float hj = pj->h;

        /* Compute the pairwise distance. */
        float r2 = 0.0f;
        float dx[3];
        for (int k = 0; k < 3; k++) {
          dx[k] = pj->x[k] - pix[k];
          r2 += dx[k] * dx[k];
        }

#ifdef SWIFT_DEBUG_CHECKS
        /* Check that particles have been drifted to the current time */
        if (pi->ti_drift != e->ti_current)
          error("Particle pi not drifted to current time");
        if (pj->ti_drift != e->ti_current)
          error("Particle pj not drifted to current time");
#endif

        /* Hit or miss? */
        if (r2 < hig2) {

#ifndef WITH_OLD_VECTORIZATION

          IACT_NONSYM(r2, dx, hj, hi, pj, pi);

#else

          /* Add this interaction to the queue. */
          r2q1[icount1] = r2;
          dxq1[3 * icount1 + 0] = dx[0];
          dxq1[3 * icount1 + 1] = dx[1];
          dxq1[3 * icount1 + 2] = dx[2];
          hiq1[icount1] = hj;
          hjq1[icount1] = hi;
          piq1[icount1] = pj;
          pjq1[icount1] = pi;
          icount1 += 1;

          /* Flush? */
          if (icount1 == VEC_SIZE) {
            IACT_NONSYM_VEC(r2q1, dxq1, hiq1, hjq1, piq1, pjq1);
            icount1 = 0;
          }

#endif
        }

      } /* loop over the parts in cj. */

    }

    /* Otherwise, look at all parts. */
    else {

      /* Loop over the parts in cj. */
      for (int pjd = 0; pjd < count_j && sort_j[pjd].d < di; pjd++) {

        /* Get a pointer to the jth particle. */
        struct part *restrict pj = &parts_j[sort_j[pjd].i];
        const float hj = pj->h;

        /* Compute the pairwise distance. */
        float r2 = 0.0f;
        float dx[3];
        for (int k = 0; k < 3; k++) {
          dx[k] = pix[k] - pj->x[k];
          r2 += dx[k] * dx[k];
        }

#ifdef SWIFT_DEBUG_CHECKS
        /* Check that particles have been drifted to the current time */
        if (pi->ti_drift != e->ti_current)
          error("Particle pi not drifted to current time");
        if (pj->ti_drift != e->ti_current)
          error("Particle pj not drifted to current time");
#endif

        /* Hit or miss? */
        if (r2 < hig2) {

#ifndef WITH_OLD_VECTORIZATION

          /* Does pj need to be updated too? */
          if (part_is_active(pj, e))
            IACT(r2, dx, hi, hj, pi, pj);
          else
            IACT_NONSYM(r2, dx, hi, hj, pi, pj);

#else

          /* Does pj need to be updated too? */
          if (part_is_active(pj, e)) {

            /* Add this interaction to the symmetric queue. */
            r2q2[icount2] = r2;
            dxq2[3 * icount2 + 0] = dx[0];
            dxq2[3 * icount2 + 1] = dx[1];
            dxq2[3 * icount2 + 2] = dx[2];
            hiq2[icount2] = hi;
            hjq2[icount2] = hj;
            piq2[icount2] = pi;
            pjq2[icount2] = pj;
            icount2 += 1;

            /* Flush? */
            if (icount2 == VEC_SIZE) {
              IACT_VEC(r2q2, dxq2, hiq2, hjq2, piq2, pjq2);
              icount2 = 0;
            }

          } else {

            /* Add this interaction to the non-symmetric queue. */
            r2q1[icount1] = r2;
            dxq1[3 * icount1 + 0] = dx[0];
            dxq1[3 * icount1 + 1] = dx[1];
            dxq1[3 * icount1 + 2] = dx[2];
            hiq1[icount1] = hi;
            hjq1[icount1] = hj;
            piq1[icount1] = pi;
            pjq1[icount1] = pj;
            icount1 += 1;

            /* Flush? */
            if (icount1 == VEC_SIZE) {
              IACT_NONSYM_VEC(r2q1, dxq1, hiq1, hjq1, piq1, pjq1);
              icount1 = 0;
            }
          }

#endif
        }

      } /* loop over the parts in cj. */
    }

  } /* loop over the parts in ci. */

  /* Loop over the parts in cj. */
  for (int pjd = 0; pjd < count_j && sort_j[pjd].d - hj_max - dx_max < di_max;
       pjd++) {

    /* Get a hold of the jth part in cj. */
    struct part *restrict pj = &parts_j[sort_j[pjd].i];
    const float hj = pj->h;
    const double dj = sort_j[pjd].d - hj * kernel_gamma - dx_max - rshift;
    if (dj > di_max) continue;

    double pjx[3];
    for (int k = 0; k < 3; k++) pjx[k] = pj->x[k] + shift[k];
    const float hjg2 = hj * hj * kernel_gamma2;

    /* Is this particle outside the dt? */
    if (!part_is_active(pj, e)) {

      /* Loop over the parts in ci. */
      for (int pid = countdt_i - 1; pid >= 0 && sortdt_i[pid].d > dj; pid--) {

        /* Get a pointer to the jth particle. */
        struct part *restrict pi = &parts_i[sortdt_i[pid].i];
        const float hi = pi->h;

        /* Compute the pairwise distance. */
        float r2 = 0.0f;
        float dx[3];
        for (int k = 0; k < 3; k++) {
          dx[k] = pi->x[k] - pjx[k];
          r2 += dx[k] * dx[k];
        }

#ifdef SWIFT_DEBUG_CHECKS
        /* Check that particles have been drifted to the current time */
        if (pi->ti_drift != e->ti_current)
          error("Particle pi not drifted to current time");
        if (pj->ti_drift != e->ti_current)
          error("Particle pj not drifted to current time");
#endif

        /* Hit or miss? */
        if (r2 < hjg2 && r2 > hi * hi * kernel_gamma2) {

#ifndef WITH_OLD_VECTORIZATION

          IACT_NONSYM(r2, dx, hi, hj, pi, pj);

#else

          /* Add this interaction to the queue. */
          r2q1[icount1] = r2;
          dxq1[3 * icount1 + 0] = dx[0];
          dxq1[3 * icount1 + 1] = dx[1];
          dxq1[3 * icount1 + 2] = dx[2];
          hiq1[icount1] = hi;
          hjq1[icount1] = hj;
          piq1[icount1] = pi;
          pjq1[icount1] = pj;
          icount1 += 1;

          /* Flush? */
          if (icount1 == VEC_SIZE) {
            IACT_NONSYM_VEC(r2q1, dxq1, hiq1, hjq1, piq1, pjq1);
            icount1 = 0;
          }

#endif
        }

      } /* loop over the parts in cj. */
    }

    /* Otherwise, interact with all particles in cj. */
    else {

      /* Loop over the parts in ci. */
      for (int pid = count_i - 1; pid >= 0 && sort_i[pid].d > dj; pid--) {

        /* Get a pointer to the jth particle. */
        struct part *restrict pi = &parts_i[sort_i[pid].i];
        const float hi = pi->h;

        /* Compute the pairwise distance. */
        float r2 = 0.0f;
        float dx[3];
        for (int k = 0; k < 3; k++) {
          dx[k] = pjx[k] - pi->x[k];
          r2 += dx[k] * dx[k];
        }

#ifdef SWIFT_DEBUG_CHECKS
        /* Check that particles have been drifted to the current time */
        if (pi->ti_drift != e->ti_current)
          error("Particle pi not drifted to current time");
        if (pj->ti_drift != e->ti_current)
          error("Particle pj not drifted to current time");
#endif

        /* Hit or miss? */
        if (r2 < hjg2 && r2 > hi * hi * kernel_gamma2) {

#ifndef WITH_OLD_VECTORIZATION

          /* Does pi need to be updated too? */
          if (part_is_active(pi, e))
            IACT(r2, dx, hj, hi, pj, pi);
          else
            IACT_NONSYM(r2, dx, hj, hi, pj, pi);

#else

          /* Does pi need to be updated too? */
          if (part_is_active(pi, e)) {

            /* Add this interaction to the symmetric queue. */
            r2q2[icount2] = r2;
            dxq2[3 * icount2 + 0] = dx[0];
            dxq2[3 * icount2 + 1] = dx[1];
            dxq2[3 * icount2 + 2] = dx[2];
            hiq2[icount2] = hj;
            hjq2[icount2] = hi;
            piq2[icount2] = pj;
            pjq2[icount2] = pi;
            icount2 += 1;

            /* Flush? */
            if (icount2 == VEC_SIZE) {
              IACT_VEC(r2q2, dxq2, hiq2, hjq2, piq2, pjq2);
              icount2 = 0;
            }

          } else {

            /* Add this interaction to the non-symmetric queue. */
            r2q1[icount1] = r2;
            dxq1[3 * icount1 + 0] = dx[0];
            dxq1[3 * icount1 + 1] = dx[1];
            dxq1[3 * icount1 + 2] = dx[2];
            hiq1[icount1] = hj;
            hjq1[icount1] = hi;
            piq1[icount1] = pj;
            pjq1[icount1] = pi;
            icount1 += 1;

            /* Flush? */
            if (icount1 == VEC_SIZE) {
              IACT_NONSYM_VEC(r2q1, dxq1, hiq1, hjq1, piq1, pjq1);
              icount1 = 0;
            }
          }

#endif
        }

      } /* loop over the parts in cj. */
    }

  } /* loop over the parts in ci. */

#ifdef WITH_OLD_VECTORIZATION
  /* Pick up any leftovers. */
  if (icount1 > 0)
    for (int k = 0; k < icount1; k++)
      IACT_NONSYM(r2q1[k], &dxq1[3 * k], hiq1[k], hjq1[k], piq1[k], pjq1[k]);
  if (icount2 > 0)
    for (int k = 0; k < icount2; k++)
      IACT(r2q2[k], &dxq2[3 * k], hiq2[k], hjq2[k], piq2[k], pjq2[k]);
#endif

  /* Clean-up if necessary */
  if (cell_is_active(ci, e) && !cell_is_all_active(ci, e)) free(sortdt_i);
  if (cell_is_active(cj, e) && !cell_is_all_active(cj, e)) free(sortdt_j);

  TIMER_TOC(TIMER_DOPAIR);
}

/**
 * @brief Compute the cell self-interaction (non-symmetric).
 *
 * @param r The #runner.
 * @param c The #cell.
 */
void DOSELF1(struct runner *r, struct cell *restrict c) {

  const struct engine *e = r->e;

#ifdef WITH_OLD_VECTORIZATION
  int icount1 = 0;
  float r2q1[VEC_SIZE] __attribute__((aligned(16)));
  float hiq1[VEC_SIZE] __attribute__((aligned(16)));
  float hjq1[VEC_SIZE] __attribute__((aligned(16)));
  float dxq1[3 * VEC_SIZE] __attribute__((aligned(16)));
  struct part *piq1[VEC_SIZE], *pjq1[VEC_SIZE];
  int icount2 = 0;
  float r2q2[VEC_SIZE] __attribute__((aligned(16)));
  float hiq2[VEC_SIZE] __attribute__((aligned(16)));
  float hjq2[VEC_SIZE] __attribute__((aligned(16)));
  float dxq2[3 * VEC_SIZE] __attribute__((aligned(16)));
  struct part *piq2[VEC_SIZE], *pjq2[VEC_SIZE];
#endif

  TIMER_TIC;

  if (!cell_is_active(c, e)) return;

  if (!cell_are_part_drifted(c, e)) error("Interacting undrifted cell.");

  struct part *restrict parts = c->parts;
  const int count = c->count;

  /* Set up indt. */
  int *indt = NULL;
  int countdt = 0, firstdt = 0;
  if (posix_memalign((void *)&indt, VEC_SIZE * sizeof(int),
                     count * sizeof(int)) != 0)
    error("Failed to allocate indt.");
  for (int k = 0; k < count; k++)
    if (part_is_active(&parts[k], e)) {
      indt[countdt] = k;
      countdt += 1;
    }

  /* Loop over the particles in the cell. */
  for (int pid = 0; pid < count; pid++) {

    /* Get a pointer to the ith particle. */
    struct part *restrict pi = &parts[pid];

    /* Get the particle position and radius. */
    double pix[3];
    for (int k = 0; k < 3; k++) pix[k] = pi->x[k];
    const float hi = pi->h;
    const float hig2 = hi * hi * kernel_gamma2;

    /* Is the ith particle inactive? */
    if (!part_is_active(pi, e)) {

      /* Loop over the other particles .*/
      for (int pjd = firstdt; pjd < countdt; pjd++) {

        /* Get a pointer to the jth particle. */
        struct part *restrict pj = &parts[indt[pjd]];
        const float hj = pj->h;

#ifdef SWIFT_DEBUG_CHECKS
        /* Check that particles have been drifted to the current time */
        if (pi->ti_drift != e->ti_current)
          error("Particle pi not drifted to current time");
        if (pj->ti_drift != e->ti_current)
          error("Particle pj not drifted to current time");
#endif

        /* Compute the pairwise distance. */
        float r2 = 0.0f;
        float dx[3];
        for (int k = 0; k < 3; k++) {
          dx[k] = pj->x[k] - pix[k];
          r2 += dx[k] * dx[k];
        }

        /* Hit or miss? */
        if (r2 < hj * hj * kernel_gamma2) {

#ifndef WITH_OLD_VECTORIZATION

          IACT_NONSYM(r2, dx, hj, hi, pj, pi);

#else

          /* Add this interaction to the queue. */
          r2q1[icount1] = r2;
          dxq1[3 * icount1 + 0] = dx[0];
          dxq1[3 * icount1 + 1] = dx[1];
          dxq1[3 * icount1 + 2] = dx[2];
          hiq1[icount1] = hj;
          hjq1[icount1] = hi;
          piq1[icount1] = pj;
          pjq1[icount1] = pi;
          icount1 += 1;

          /* Flush? */
          if (icount1 == VEC_SIZE) {
            IACT_NONSYM_VEC(r2q1, dxq1, hiq1, hjq1, piq1, pjq1);
            icount1 = 0;
          }

#endif
        }

      } /* loop over all other particles. */

    }

    /* Otherwise, interact with all candidates. */
    else {

      /* We caught a live one! */
      firstdt += 1;

      /* Loop over the other particles .*/
      for (int pjd = pid + 1; pjd < count; pjd++) {

        /* Get a pointer to the jth particle. */
        struct part *restrict pj = &parts[pjd];
        const float hj = pj->h;

        /* Compute the pairwise distance. */
        float r2 = 0.0f;
        float dx[3];
        for (int k = 0; k < 3; k++) {
          dx[k] = pix[k] - pj->x[k];
          r2 += dx[k] * dx[k];
        }
        const int doj =
            (part_is_active(pj, e)) && (r2 < hj * hj * kernel_gamma2);

#ifdef SWIFT_DEBUG_CHECKS
        /* Check that particles have been drifted to the current time */
        if (pi->ti_drift != e->ti_current)
          error("Particle pi not drifted to current time");
        if (pj->ti_drift != e->ti_current)
          error("Particle pj not drifted to current time");
#endif

        /* Hit or miss? */
        if (r2 < hig2 || doj) {

#ifndef WITH_OLD_VECTORIZATION

          /* Which parts need to be updated? */
          if (r2 < hig2 && doj)
            IACT(r2, dx, hi, hj, pi, pj);
          else if (!doj)
            IACT_NONSYM(r2, dx, hi, hj, pi, pj);
          else {
            dx[0] = -dx[0];
            dx[1] = -dx[1];
            dx[2] = -dx[2];
            IACT_NONSYM(r2, dx, hj, hi, pj, pi);
          }

#else

          /* Does pj need to be updated too? */
          if (r2 < hig2 && doj) {

            /* Add this interaction to the symmetric queue. */
            r2q2[icount2] = r2;
            dxq2[3 * icount2 + 0] = dx[0];
            dxq2[3 * icount2 + 1] = dx[1];
            dxq2[3 * icount2 + 2] = dx[2];
            hiq2[icount2] = hi;
            hjq2[icount2] = hj;
            piq2[icount2] = pi;
            pjq2[icount2] = pj;
            icount2 += 1;

            /* Flush? */
            if (icount2 == VEC_SIZE) {
              IACT_VEC(r2q2, dxq2, hiq2, hjq2, piq2, pjq2);
              icount2 = 0;
            }

          } else if (!doj) {

            /* Add this interaction to the non-symmetric queue. */
            r2q1[icount1] = r2;
            dxq1[3 * icount1 + 0] = dx[0];
            dxq1[3 * icount1 + 1] = dx[1];
            dxq1[3 * icount1 + 2] = dx[2];
            hiq1[icount1] = hi;
            hjq1[icount1] = hj;
            piq1[icount1] = pi;
            pjq1[icount1] = pj;
            icount1 += 1;

            /* Flush? */
            if (icount1 == VEC_SIZE) {
              IACT_NONSYM_VEC(r2q1, dxq1, hiq1, hjq1, piq1, pjq1);
              icount1 = 0;
            }

          } else {

            /* Add this interaction to the non-symmetric queue. */
            r2q1[icount1] = r2;
            dxq1[3 * icount1 + 0] = -dx[0];
            dxq1[3 * icount1 + 1] = -dx[1];
            dxq1[3 * icount1 + 2] = -dx[2];
            hiq1[icount1] = hj;
            hjq1[icount1] = hi;
            piq1[icount1] = pj;
            pjq1[icount1] = pi;
            icount1 += 1;

            /* Flush? */
            if (icount1 == VEC_SIZE) {
              IACT_NONSYM_VEC(r2q1, dxq1, hiq1, hjq1, piq1, pjq1);
              icount1 = 0;
            }
          }

#endif
        }

      } /* loop over all other particles. */
    }

  } /* loop over all particles. */

#ifdef WITH_OLD_VECTORIZATION
  /* Pick up any leftovers. */
  if (icount1 > 0)
    for (int k = 0; k < icount1; k++)
      IACT_NONSYM(r2q1[k], &dxq1[3 * k], hiq1[k], hjq1[k], piq1[k], pjq1[k]);
  if (icount2 > 0)
    for (int k = 0; k < icount2; k++)
      IACT(r2q2[k], &dxq2[3 * k], hiq2[k], hjq2[k], piq2[k], pjq2[k]);
#endif

  free(indt);

  TIMER_TOC(TIMER_DOSELF);
}

/**
 * @brief Compute the cell self-interaction (symmetric).
 *
 * @param r The #runner.
 * @param c The #cell.
 */
void DOSELF2(struct runner *r, struct cell *restrict c) {

  const struct engine *e = r->e;

#ifdef WITH_OLD_VECTORIZATION
  int icount1 = 0;
  float r2q1[VEC_SIZE] __attribute__((aligned(16)));
  float hiq1[VEC_SIZE] __attribute__((aligned(16)));
  float hjq1[VEC_SIZE] __attribute__((aligned(16)));
  float dxq1[3 * VEC_SIZE] __attribute__((aligned(16)));
  struct part *piq1[VEC_SIZE], *pjq1[VEC_SIZE];
  int icount2 = 0;
  float r2q2[VEC_SIZE] __attribute__((aligned(16)));
  float hiq2[VEC_SIZE] __attribute__((aligned(16)));
  float hjq2[VEC_SIZE] __attribute__((aligned(16)));
  float dxq2[3 * VEC_SIZE] __attribute__((aligned(16)));
  struct part *piq2[VEC_SIZE], *pjq2[VEC_SIZE];
#endif

  TIMER_TIC;

  if (!cell_is_active(c, e)) return;

  if (!cell_are_part_drifted(c, e)) error("Cell is not drifted");

  struct part *restrict parts = c->parts;
  const int count = c->count;

  /* Set up indt. */
  int *indt = NULL;
  int countdt = 0, firstdt = 0;
  if (posix_memalign((void *)&indt, VEC_SIZE * sizeof(int),
                     count * sizeof(int)) != 0)
    error("Failed to allocate indt.");
  for (int k = 0; k < count; k++)
    if (part_is_active(&parts[k], e)) {
      indt[countdt] = k;
      countdt += 1;
    }

  /* Loop over the particles in the cell. */
  for (int pid = 0; pid < count; pid++) {

    /* Get a pointer to the ith particle. */
    struct part *restrict pi = &parts[pid];

    /* Get the particle position and radius. */
    double pix[3];
    for (int k = 0; k < 3; k++) pix[k] = pi->x[k];
    const float hi = pi->h;
    const float hig2 = hi * hi * kernel_gamma2;

    /* Is the ith particle not active? */
    if (!part_is_active(pi, e)) {

      /* Loop over the other particles .*/
      for (int pjd = firstdt; pjd < countdt; pjd++) {

        /* Get a pointer to the jth particle. */
        struct part *restrict pj = &parts[indt[pjd]];
        const float hj = pj->h;

        /* Compute the pairwise distance. */
        float r2 = 0.0f;
        float dx[3];
        for (int k = 0; k < 3; k++) {
          dx[k] = pj->x[k] - pix[k];
          r2 += dx[k] * dx[k];
        }

#ifdef SWIFT_DEBUG_CHECKS
        /* Check that particles have been drifted to the current time */
        if (pi->ti_drift != e->ti_current)
          error("Particle pi not drifted to current time");
        if (pj->ti_drift != e->ti_current)
          error("Particle pj not drifted to current time");
#endif

        /* Hit or miss? */
        if (r2 < hig2 || r2 < hj * hj * kernel_gamma2) {

#ifndef WITH_OLD_VECTORIZATION

          IACT_NONSYM(r2, dx, hj, hi, pj, pi);

#else

          /* Add this interaction to the queue. */
          r2q1[icount1] = r2;
          dxq1[3 * icount1 + 0] = dx[0];
          dxq1[3 * icount1 + 1] = dx[1];
          dxq1[3 * icount1 + 2] = dx[2];
          hiq1[icount1] = hj;
          hjq1[icount1] = hi;
          piq1[icount1] = pj;
          pjq1[icount1] = pi;
          icount1 += 1;

          /* Flush? */
          if (icount1 == VEC_SIZE) {
            IACT_NONSYM_VEC(r2q1, dxq1, hiq1, hjq1, piq1, pjq1);
            icount1 = 0;
          }

#endif
        }

      } /* loop over all other particles. */

    }

    /* Otherwise, interact with all candidates. */
    else {

      /* We caught a live one! */
      firstdt += 1;

      /* Loop over the other particles .*/
      for (int pjd = pid + 1; pjd < count; pjd++) {

        /* Get a pointer to the jth particle. */
        struct part *restrict pj = &parts[pjd];
        const float hj = pj->h;

        /* Compute the pairwise distance. */
        float r2 = 0.0f;
        float dx[3];
        for (int k = 0; k < 3; k++) {
          dx[k] = pix[k] - pj->x[k];
          r2 += dx[k] * dx[k];
        }

#ifdef SWIFT_DEBUG_CHECKS
        /* Check that particles have been drifted to the current time */
        if (pi->ti_drift != e->ti_current)
          error("Particle pi not drifted to current time");
        if (pj->ti_drift != e->ti_current)
          error("Particle pj not drifted to current time");
#endif

        /* Hit or miss? */
        if (r2 < hig2 || r2 < hj * hj * kernel_gamma2) {

#ifndef WITH_OLD_VECTORIZATION

          /* Does pj need to be updated too? */
          if (part_is_active(pj, e))
            IACT(r2, dx, hi, hj, pi, pj);
          else
            IACT_NONSYM(r2, dx, hi, hj, pi, pj);

#else

          /* Does pj need to be updated too? */
          if (part_is_active(pj, e)) {

            /* Add this interaction to the symmetric queue. */
            r2q2[icount2] = r2;
            dxq2[3 * icount2 + 0] = dx[0];
            dxq2[3 * icount2 + 1] = dx[1];
            dxq2[3 * icount2 + 2] = dx[2];
            hiq2[icount2] = hi;
            hjq2[icount2] = hj;
            piq2[icount2] = pi;
            pjq2[icount2] = pj;
            icount2 += 1;

            /* Flush? */
            if (icount2 == VEC_SIZE) {
              IACT_VEC(r2q2, dxq2, hiq2, hjq2, piq2, pjq2);
              icount2 = 0;
            }

          } else {

            /* Add this interaction to the non-symmetric queue. */
            r2q1[icount1] = r2;
            dxq1[3 * icount1 + 0] = dx[0];
            dxq1[3 * icount1 + 1] = dx[1];
            dxq1[3 * icount1 + 2] = dx[2];
            hiq1[icount1] = hi;
            hjq1[icount1] = hj;
            piq1[icount1] = pi;
            pjq1[icount1] = pj;
            icount1 += 1;

            /* Flush? */
            if (icount1 == VEC_SIZE) {
              IACT_NONSYM_VEC(r2q1, dxq1, hiq1, hjq1, piq1, pjq1);
              icount1 = 0;
            }
          }

#endif
        }

      } /* loop over all other particles. */
    }

  } /* loop over all particles. */

#ifdef WITH_OLD_VECTORIZATION
  /* Pick up any leftovers. */
  if (icount1 > 0)
    for (int k = 0; k < icount1; k++)
      IACT_NONSYM(r2q1[k], &dxq1[3 * k], hiq1[k], hjq1[k], piq1[k], pjq1[k]);
  if (icount2 > 0)
    for (int k = 0; k < icount2; k++)
      IACT(r2q2[k], &dxq2[3 * k], hiq2[k], hjq2[k], piq2[k], pjq2[k]);
#endif

  free(indt);

  TIMER_TOC(TIMER_DOSELF);
}

/**
 * @brief Compute grouped sub-cell interactions for pairs
 *
 * @param r The #runner.
 * @param ci The first #cell.
 * @param cj The second #cell.
 * @param sid The direction linking the cells
 * @param gettimer Do we have a timer ?
 *
 * @todo Hard-code the sid on the recursive calls to avoid the
 * redundant computations to find the sid on-the-fly.
 */
void DOSUB_PAIR1(struct runner *r, struct cell *ci, struct cell *cj, int sid,
                 int gettimer) {

  struct space *s = r->e->s;
  const struct engine *e = r->e;

  TIMER_TIC;

  /* Should we even bother? */
  if (!cell_is_active(ci, e) && !cell_is_active(cj, e)) return;
  if (ci->count == 0 || cj->count == 0) return;

  /* Get the type of pair if not specified explicitly. */
  double shift[3];
  sid = space_getsid(s, &ci, &cj, shift);

  /* Recurse? */
  if (ci->split && cj->split &&
      2.f * kernel_gamma * space_stretch * (ci->h_max_old + ci->dx_max_old) <
          ci->dmin &&
      2.f * kernel_gamma * space_stretch * (cj->h_max_old + cj->dx_max_old) <
          ci->dmin) {

    /* Different types of flags. */
    switch (sid) {

      /* Regular sub-cell interactions of a single cell. */
      case 0: /* (  1 ,  1 ,  1 ) */
        if (ci->progeny[7] != NULL && cj->progeny[0] != NULL)
          DOSUB_PAIR1(r, ci->progeny[7], cj->progeny[0], -1, 0);
        break;

      case 1: /* (  1 ,  1 ,  0 ) */
        if (ci->progeny[6] != NULL && cj->progeny[0] != NULL)
          DOSUB_PAIR1(r, ci->progeny[6], cj->progeny[0], -1, 0);
        if (ci->progeny[6] != NULL && cj->progeny[1] != NULL)
          DOSUB_PAIR1(r, ci->progeny[6], cj->progeny[1], -1, 0);
        if (ci->progeny[7] != NULL && cj->progeny[0] != NULL)
          DOSUB_PAIR1(r, ci->progeny[7], cj->progeny[0], -1, 0);
        if (ci->progeny[7] != NULL && cj->progeny[1] != NULL)
          DOSUB_PAIR1(r, ci->progeny[7], cj->progeny[1], -1, 0);
        break;

      case 2: /* (  1 ,  1 , -1 ) */
        if (ci->progeny[6] != NULL && cj->progeny[1] != NULL)
          DOSUB_PAIR1(r, ci->progeny[6], cj->progeny[1], -1, 0);
        break;

      case 3: /* (  1 ,  0 ,  1 ) */
        if (ci->progeny[5] != NULL && cj->progeny[0] != NULL)
          DOSUB_PAIR1(r, ci->progeny[5], cj->progeny[0], -1, 0);
        if (ci->progeny[5] != NULL && cj->progeny[2] != NULL)
          DOSUB_PAIR1(r, ci->progeny[5], cj->progeny[2], -1, 0);
        if (ci->progeny[7] != NULL && cj->progeny[0] != NULL)
          DOSUB_PAIR1(r, ci->progeny[7], cj->progeny[0], -1, 0);
        if (ci->progeny[7] != NULL && cj->progeny[2] != NULL)
          DOSUB_PAIR1(r, ci->progeny[7], cj->progeny[2], -1, 0);
        break;

      case 4: /* (  1 ,  0 ,  0 ) */
        if (ci->progeny[4] != NULL && cj->progeny[0] != NULL)
          DOSUB_PAIR1(r, ci->progeny[4], cj->progeny[0], -1, 0);
        if (ci->progeny[4] != NULL && cj->progeny[1] != NULL)
          DOSUB_PAIR1(r, ci->progeny[4], cj->progeny[1], -1, 0);
        if (ci->progeny[4] != NULL && cj->progeny[2] != NULL)
          DOSUB_PAIR1(r, ci->progeny[4], cj->progeny[2], -1, 0);
        if (ci->progeny[4] != NULL && cj->progeny[3] != NULL)
          DOSUB_PAIR1(r, ci->progeny[4], cj->progeny[3], -1, 0);
        if (ci->progeny[5] != NULL && cj->progeny[0] != NULL)
          DOSUB_PAIR1(r, ci->progeny[5], cj->progeny[0], -1, 0);
        if (ci->progeny[5] != NULL && cj->progeny[1] != NULL)
          DOSUB_PAIR1(r, ci->progeny[5], cj->progeny[1], -1, 0);
        if (ci->progeny[5] != NULL && cj->progeny[2] != NULL)
          DOSUB_PAIR1(r, ci->progeny[5], cj->progeny[2], -1, 0);
        if (ci->progeny[5] != NULL && cj->progeny[3] != NULL)
          DOSUB_PAIR1(r, ci->progeny[5], cj->progeny[3], -1, 0);
        if (ci->progeny[6] != NULL && cj->progeny[0] != NULL)
          DOSUB_PAIR1(r, ci->progeny[6], cj->progeny[0], -1, 0);
        if (ci->progeny[6] != NULL && cj->progeny[1] != NULL)
          DOSUB_PAIR1(r, ci->progeny[6], cj->progeny[1], -1, 0);
        if (ci->progeny[6] != NULL && cj->progeny[2] != NULL)
          DOSUB_PAIR1(r, ci->progeny[6], cj->progeny[2], -1, 0);
        if (ci->progeny[6] != NULL && cj->progeny[3] != NULL)
          DOSUB_PAIR1(r, ci->progeny[6], cj->progeny[3], -1, 0);
        if (ci->progeny[7] != NULL && cj->progeny[0] != NULL)
          DOSUB_PAIR1(r, ci->progeny[7], cj->progeny[0], -1, 0);
        if (ci->progeny[7] != NULL && cj->progeny[1] != NULL)
          DOSUB_PAIR1(r, ci->progeny[7], cj->progeny[1], -1, 0);
        if (ci->progeny[7] != NULL && cj->progeny[2] != NULL)
          DOSUB_PAIR1(r, ci->progeny[7], cj->progeny[2], -1, 0);
        if (ci->progeny[7] != NULL && cj->progeny[3] != NULL)
          DOSUB_PAIR1(r, ci->progeny[7], cj->progeny[3], -1, 0);
        break;

      case 5: /* (  1 ,  0 , -1 ) */
        if (ci->progeny[4] != NULL && cj->progeny[1] != NULL)
          DOSUB_PAIR1(r, ci->progeny[4], cj->progeny[1], -1, 0);
        if (ci->progeny[4] != NULL && cj->progeny[3] != NULL)
          DOSUB_PAIR1(r, ci->progeny[4], cj->progeny[3], -1, 0);
        if (ci->progeny[6] != NULL && cj->progeny[1] != NULL)
          DOSUB_PAIR1(r, ci->progeny[6], cj->progeny[1], -1, 0);
        if (ci->progeny[6] != NULL && cj->progeny[3] != NULL)
          DOSUB_PAIR1(r, ci->progeny[6], cj->progeny[3], -1, 0);
        break;

      case 6: /* (  1 , -1 ,  1 ) */
        if (ci->progeny[5] != NULL && cj->progeny[2] != NULL)
          DOSUB_PAIR1(r, ci->progeny[5], cj->progeny[2], -1, 0);
        break;

      case 7: /* (  1 , -1 ,  0 ) */
        if (ci->progeny[4] != NULL && cj->progeny[2] != NULL)
          DOSUB_PAIR1(r, ci->progeny[4], cj->progeny[2], -1, 0);
        if (ci->progeny[4] != NULL && cj->progeny[3] != NULL)
          DOSUB_PAIR1(r, ci->progeny[4], cj->progeny[3], -1, 0);
        if (ci->progeny[5] != NULL && cj->progeny[2] != NULL)
          DOSUB_PAIR1(r, ci->progeny[5], cj->progeny[2], -1, 0);
        if (ci->progeny[5] != NULL && cj->progeny[3] != NULL)
          DOSUB_PAIR1(r, ci->progeny[5], cj->progeny[3], -1, 0);
        break;

      case 8: /* (  1 , -1 , -1 ) */
        if (ci->progeny[4] != NULL && cj->progeny[3] != NULL)
          DOSUB_PAIR1(r, ci->progeny[4], cj->progeny[3], -1, 0);
        break;

      case 9: /* (  0 ,  1 ,  1 ) */
        if (ci->progeny[3] != NULL && cj->progeny[0] != NULL)
          DOSUB_PAIR1(r, ci->progeny[3], cj->progeny[0], -1, 0);
        if (ci->progeny[3] != NULL && cj->progeny[4] != NULL)
          DOSUB_PAIR1(r, ci->progeny[3], cj->progeny[4], -1, 0);
        if (ci->progeny[7] != NULL && cj->progeny[0] != NULL)
          DOSUB_PAIR1(r, ci->progeny[7], cj->progeny[0], -1, 0);
        if (ci->progeny[7] != NULL && cj->progeny[4] != NULL)
          DOSUB_PAIR1(r, ci->progeny[7], cj->progeny[4], -1, 0);
        break;

      case 10: /* (  0 ,  1 ,  0 ) */
        if (ci->progeny[2] != NULL && cj->progeny[0] != NULL)
          DOSUB_PAIR1(r, ci->progeny[2], cj->progeny[0], -1, 0);
        if (ci->progeny[2] != NULL && cj->progeny[1] != NULL)
          DOSUB_PAIR1(r, ci->progeny[2], cj->progeny[1], -1, 0);
        if (ci->progeny[2] != NULL && cj->progeny[4] != NULL)
          DOSUB_PAIR1(r, ci->progeny[2], cj->progeny[4], -1, 0);
        if (ci->progeny[2] != NULL && cj->progeny[5] != NULL)
          DOSUB_PAIR1(r, ci->progeny[2], cj->progeny[5], -1, 0);
        if (ci->progeny[3] != NULL && cj->progeny[0] != NULL)
          DOSUB_PAIR1(r, ci->progeny[3], cj->progeny[0], -1, 0);
        if (ci->progeny[3] != NULL && cj->progeny[1] != NULL)
          DOSUB_PAIR1(r, ci->progeny[3], cj->progeny[1], -1, 0);
        if (ci->progeny[3] != NULL && cj->progeny[4] != NULL)
          DOSUB_PAIR1(r, ci->progeny[3], cj->progeny[4], -1, 0);
        if (ci->progeny[3] != NULL && cj->progeny[5] != NULL)
          DOSUB_PAIR1(r, ci->progeny[3], cj->progeny[5], -1, 0);
        if (ci->progeny[6] != NULL && cj->progeny[0] != NULL)
          DOSUB_PAIR1(r, ci->progeny[6], cj->progeny[0], -1, 0);
        if (ci->progeny[6] != NULL && cj->progeny[1] != NULL)
          DOSUB_PAIR1(r, ci->progeny[6], cj->progeny[1], -1, 0);
        if (ci->progeny[6] != NULL && cj->progeny[4] != NULL)
          DOSUB_PAIR1(r, ci->progeny[6], cj->progeny[4], -1, 0);
        if (ci->progeny[6] != NULL && cj->progeny[5] != NULL)
          DOSUB_PAIR1(r, ci->progeny[6], cj->progeny[5], -1, 0);
        if (ci->progeny[7] != NULL && cj->progeny[0] != NULL)
          DOSUB_PAIR1(r, ci->progeny[7], cj->progeny[0], -1, 0);
        if (ci->progeny[7] != NULL && cj->progeny[1] != NULL)
          DOSUB_PAIR1(r, ci->progeny[7], cj->progeny[1], -1, 0);
        if (ci->progeny[7] != NULL && cj->progeny[4] != NULL)
          DOSUB_PAIR1(r, ci->progeny[7], cj->progeny[4], -1, 0);
        if (ci->progeny[7] != NULL && cj->progeny[5] != NULL)
          DOSUB_PAIR1(r, ci->progeny[7], cj->progeny[5], -1, 0);
        break;

      case 11: /* (  0 ,  1 , -1 ) */
        if (ci->progeny[2] != NULL && cj->progeny[1] != NULL)
          DOSUB_PAIR1(r, ci->progeny[2], cj->progeny[1], -1, 0);
        if (ci->progeny[2] != NULL && cj->progeny[5] != NULL)
          DOSUB_PAIR1(r, ci->progeny[2], cj->progeny[5], -1, 0);
        if (ci->progeny[6] != NULL && cj->progeny[1] != NULL)
          DOSUB_PAIR1(r, ci->progeny[6], cj->progeny[1], -1, 0);
        if (ci->progeny[6] != NULL && cj->progeny[5] != NULL)
          DOSUB_PAIR1(r, ci->progeny[6], cj->progeny[5], -1, 0);
        break;

      case 12: /* (  0 ,  0 ,  1 ) */
        if (ci->progeny[1] != NULL && cj->progeny[0] != NULL)
          DOSUB_PAIR1(r, ci->progeny[1], cj->progeny[0], -1, 0);
        if (ci->progeny[1] != NULL && cj->progeny[2] != NULL)
          DOSUB_PAIR1(r, ci->progeny[1], cj->progeny[2], -1, 0);
        if (ci->progeny[1] != NULL && cj->progeny[4] != NULL)
          DOSUB_PAIR1(r, ci->progeny[1], cj->progeny[4], -1, 0);
        if (ci->progeny[1] != NULL && cj->progeny[6] != NULL)
          DOSUB_PAIR1(r, ci->progeny[1], cj->progeny[6], -1, 0);
        if (ci->progeny[3] != NULL && cj->progeny[0] != NULL)
          DOSUB_PAIR1(r, ci->progeny[3], cj->progeny[0], -1, 0);
        if (ci->progeny[3] != NULL && cj->progeny[2] != NULL)
          DOSUB_PAIR1(r, ci->progeny[3], cj->progeny[2], -1, 0);
        if (ci->progeny[3] != NULL && cj->progeny[4] != NULL)
          DOSUB_PAIR1(r, ci->progeny[3], cj->progeny[4], -1, 0);
        if (ci->progeny[3] != NULL && cj->progeny[6] != NULL)
          DOSUB_PAIR1(r, ci->progeny[3], cj->progeny[6], -1, 0);
        if (ci->progeny[5] != NULL && cj->progeny[0] != NULL)
          DOSUB_PAIR1(r, ci->progeny[5], cj->progeny[0], -1, 0);
        if (ci->progeny[5] != NULL && cj->progeny[2] != NULL)
          DOSUB_PAIR1(r, ci->progeny[5], cj->progeny[2], -1, 0);
        if (ci->progeny[5] != NULL && cj->progeny[4] != NULL)
          DOSUB_PAIR1(r, ci->progeny[5], cj->progeny[4], -1, 0);
        if (ci->progeny[5] != NULL && cj->progeny[6] != NULL)
          DOSUB_PAIR1(r, ci->progeny[5], cj->progeny[6], -1, 0);
        if (ci->progeny[7] != NULL && cj->progeny[0] != NULL)
          DOSUB_PAIR1(r, ci->progeny[7], cj->progeny[0], -1, 0);
        if (ci->progeny[7] != NULL && cj->progeny[2] != NULL)
          DOSUB_PAIR1(r, ci->progeny[7], cj->progeny[2], -1, 0);
        if (ci->progeny[7] != NULL && cj->progeny[4] != NULL)
          DOSUB_PAIR1(r, ci->progeny[7], cj->progeny[4], -1, 0);
        if (ci->progeny[7] != NULL && cj->progeny[6] != NULL)
          DOSUB_PAIR1(r, ci->progeny[7], cj->progeny[6], -1, 0);
        break;
    }

  }

  /* Otherwise, compute the pair directly. */
  else if (cell_is_active(ci, e) || cell_is_active(cj, e)) {

    /* Make sure both cells are drifted to the current timestep. */
<<<<<<< HEAD
    if (!cell_is_drifted(ci, e) || !cell_is_drifted(cj, e))
      error("Interacting undrifted cells.");
=======
    if (!cell_are_part_drifted(ci, e)) cell_drift_part(ci, e);
    if (!cell_are_part_drifted(cj, e)) cell_drift_part(cj, e);
>>>>>>> 0c4ceb01

    /* Do any of the cells need to be sorted first? */
    if (!(ci->sorted & (1 << sid)) ||
        ci->dx_max_sort_old > ci->dmin * space_maxreldx)
      error("Interacting unsorted cell.");
    if (!(cj->sorted & (1 << sid)) ||
        cj->dx_max_sort_old > cj->dmin * space_maxreldx)
      error("Interacting unsorted cell.");

/* Compute the interactions. */
#if (DOPAIR1 == runner_dopair1_density) && defined(WITH_VECTORIZATION) && \
    defined(GADGET2_SPH)
    runner_dopair1_density_vec(r, ci, cj);
#else
    DOPAIR1(r, ci, cj);
#endif
  }

  if (gettimer) TIMER_TOC(TIMER_DOSUB_PAIR);
}

/**
 * @brief Compute grouped sub-cell interactions for self tasks
 *
 * @param r The #runner.
 * @param ci The first #cell.
 * @param gettimer Do we have a timer ?
 */
void DOSUB_SELF1(struct runner *r, struct cell *ci, int gettimer) {

  TIMER_TIC;

  /* Should we even bother? */
  if (ci->count == 0 || !cell_is_active(ci, r->e)) return;

  /* Recurse? */
  if (ci->split) {

    /* Loop over all progeny. */
    for (int k = 0; k < 8; k++)
      if (ci->progeny[k] != NULL) {
        DOSUB_SELF1(r, ci->progeny[k], 0);
        for (int j = k + 1; j < 8; j++)
          if (ci->progeny[j] != NULL)
            DOSUB_PAIR1(r, ci->progeny[k], ci->progeny[j], -1, 0);
      }
  }

  /* Otherwise, compute self-interaction. */
  else {

    /* Drift the cell to the current timestep if needed. */
<<<<<<< HEAD
    if (!cell_is_drifted(ci, r->e)) error("Interacting undrifted cell.");
=======
    if (!cell_are_part_drifted(ci, r->e)) cell_drift_part(ci, r->e);
>>>>>>> 0c4ceb01

#if (DOSELF1 == runner_doself1_density) && defined(WITH_VECTORIZATION) && \
    defined(GADGET2_SPH)
    runner_doself1_density_vec(r, ci);
#else
    DOSELF1(r, ci);
#endif
  }

  if (gettimer) TIMER_TOC(TIMER_DOSUB_SELF);
}

/**
 * @brief Compute grouped sub-cell interactions for pairs (symmetric case)
 *
 * @param r The #runner.
 * @param ci The first #cell.
 * @param cj The second #cell.
 * @param sid The direction linking the cells
 * @param gettimer Do we have a timer ?
 *
 * @todo Hard-code the sid on the recursive calls to avoid the
 * redundant computations to find the sid on-the-fly.
 */
void DOSUB_PAIR2(struct runner *r, struct cell *ci, struct cell *cj, int sid,
                 int gettimer) {

  const struct engine *e = r->e;
  struct space *s = e->s;

  TIMER_TIC;

  /* Should we even bother? */
  if (!cell_is_active(ci, e) && !cell_is_active(cj, e)) return;
  if (ci->count == 0 || cj->count == 0) return;

  /* Get the type of pair if not specified explicitly. */
  // if ( sid < 0 )
  double shift[3];
  sid = space_getsid(s, &ci, &cj, shift);

  /* Recurse? */
  if (ci->split && cj->split &&
      2.f * kernel_gamma * space_stretch * (ci->h_max_old + ci->dx_max_old) <
          ci->dmin &&
      2.f * kernel_gamma * space_stretch * (cj->h_max_old + cj->dx_max_old) <
          ci->dmin) {

    /* Different types of flags. */
    switch (sid) {

      /* Regular sub-cell interactions of a single cell. */
      case 0: /* (  1 ,  1 ,  1 ) */
        if (ci->progeny[7] != NULL && cj->progeny[0] != NULL)
          DOSUB_PAIR2(r, ci->progeny[7], cj->progeny[0], -1, 0);
        break;

      case 1: /* (  1 ,  1 ,  0 ) */
        if (ci->progeny[6] != NULL && cj->progeny[0] != NULL)
          DOSUB_PAIR2(r, ci->progeny[6], cj->progeny[0], -1, 0);
        if (ci->progeny[6] != NULL && cj->progeny[1] != NULL)
          DOSUB_PAIR2(r, ci->progeny[6], cj->progeny[1], -1, 0);
        if (ci->progeny[7] != NULL && cj->progeny[0] != NULL)
          DOSUB_PAIR2(r, ci->progeny[7], cj->progeny[0], -1, 0);
        if (ci->progeny[7] != NULL && cj->progeny[1] != NULL)
          DOSUB_PAIR2(r, ci->progeny[7], cj->progeny[1], -1, 0);
        break;

      case 2: /* (  1 ,  1 , -1 ) */
        if (ci->progeny[6] != NULL && cj->progeny[1] != NULL)
          DOSUB_PAIR2(r, ci->progeny[6], cj->progeny[1], -1, 0);
        break;

      case 3: /* (  1 ,  0 ,  1 ) */
        if (ci->progeny[5] != NULL && cj->progeny[0] != NULL)
          DOSUB_PAIR2(r, ci->progeny[5], cj->progeny[0], -1, 0);
        if (ci->progeny[5] != NULL && cj->progeny[2] != NULL)
          DOSUB_PAIR2(r, ci->progeny[5], cj->progeny[2], -1, 0);
        if (ci->progeny[7] != NULL && cj->progeny[0] != NULL)
          DOSUB_PAIR2(r, ci->progeny[7], cj->progeny[0], -1, 0);
        if (ci->progeny[7] != NULL && cj->progeny[2] != NULL)
          DOSUB_PAIR2(r, ci->progeny[7], cj->progeny[2], -1, 0);
        break;

      case 4: /* (  1 ,  0 ,  0 ) */
        if (ci->progeny[4] != NULL && cj->progeny[0] != NULL)
          DOSUB_PAIR2(r, ci->progeny[4], cj->progeny[0], -1, 0);
        if (ci->progeny[4] != NULL && cj->progeny[1] != NULL)
          DOSUB_PAIR2(r, ci->progeny[4], cj->progeny[1], -1, 0);
        if (ci->progeny[4] != NULL && cj->progeny[2] != NULL)
          DOSUB_PAIR2(r, ci->progeny[4], cj->progeny[2], -1, 0);
        if (ci->progeny[4] != NULL && cj->progeny[3] != NULL)
          DOSUB_PAIR2(r, ci->progeny[4], cj->progeny[3], -1, 0);
        if (ci->progeny[5] != NULL && cj->progeny[0] != NULL)
          DOSUB_PAIR2(r, ci->progeny[5], cj->progeny[0], -1, 0);
        if (ci->progeny[5] != NULL && cj->progeny[1] != NULL)
          DOSUB_PAIR2(r, ci->progeny[5], cj->progeny[1], -1, 0);
        if (ci->progeny[5] != NULL && cj->progeny[2] != NULL)
          DOSUB_PAIR2(r, ci->progeny[5], cj->progeny[2], -1, 0);
        if (ci->progeny[5] != NULL && cj->progeny[3] != NULL)
          DOSUB_PAIR2(r, ci->progeny[5], cj->progeny[3], -1, 0);
        if (ci->progeny[6] != NULL && cj->progeny[0] != NULL)
          DOSUB_PAIR2(r, ci->progeny[6], cj->progeny[0], -1, 0);
        if (ci->progeny[6] != NULL && cj->progeny[1] != NULL)
          DOSUB_PAIR2(r, ci->progeny[6], cj->progeny[1], -1, 0);
        if (ci->progeny[6] != NULL && cj->progeny[2] != NULL)
          DOSUB_PAIR2(r, ci->progeny[6], cj->progeny[2], -1, 0);
        if (ci->progeny[6] != NULL && cj->progeny[3] != NULL)
          DOSUB_PAIR2(r, ci->progeny[6], cj->progeny[3], -1, 0);
        if (ci->progeny[7] != NULL && cj->progeny[0] != NULL)
          DOSUB_PAIR2(r, ci->progeny[7], cj->progeny[0], -1, 0);
        if (ci->progeny[7] != NULL && cj->progeny[1] != NULL)
          DOSUB_PAIR2(r, ci->progeny[7], cj->progeny[1], -1, 0);
        if (ci->progeny[7] != NULL && cj->progeny[2] != NULL)
          DOSUB_PAIR2(r, ci->progeny[7], cj->progeny[2], -1, 0);
        if (ci->progeny[7] != NULL && cj->progeny[3] != NULL)
          DOSUB_PAIR2(r, ci->progeny[7], cj->progeny[3], -1, 0);
        break;

      case 5: /* (  1 ,  0 , -1 ) */
        if (ci->progeny[4] != NULL && cj->progeny[1] != NULL)
          DOSUB_PAIR2(r, ci->progeny[4], cj->progeny[1], -1, 0);
        if (ci->progeny[4] != NULL && cj->progeny[3] != NULL)
          DOSUB_PAIR2(r, ci->progeny[4], cj->progeny[3], -1, 0);
        if (ci->progeny[6] != NULL && cj->progeny[1] != NULL)
          DOSUB_PAIR2(r, ci->progeny[6], cj->progeny[1], -1, 0);
        if (ci->progeny[6] != NULL && cj->progeny[3] != NULL)
          DOSUB_PAIR2(r, ci->progeny[6], cj->progeny[3], -1, 0);
        break;

      case 6: /* (  1 , -1 ,  1 ) */
        if (ci->progeny[5] != NULL && cj->progeny[2] != NULL)
          DOSUB_PAIR2(r, ci->progeny[5], cj->progeny[2], -1, 0);
        break;

      case 7: /* (  1 , -1 ,  0 ) */
        if (ci->progeny[4] != NULL && cj->progeny[2] != NULL)
          DOSUB_PAIR2(r, ci->progeny[4], cj->progeny[2], -1, 0);
        if (ci->progeny[4] != NULL && cj->progeny[3] != NULL)
          DOSUB_PAIR2(r, ci->progeny[4], cj->progeny[3], -1, 0);
        if (ci->progeny[5] != NULL && cj->progeny[2] != NULL)
          DOSUB_PAIR2(r, ci->progeny[5], cj->progeny[2], -1, 0);
        if (ci->progeny[5] != NULL && cj->progeny[3] != NULL)
          DOSUB_PAIR2(r, ci->progeny[5], cj->progeny[3], -1, 0);
        break;

      case 8: /* (  1 , -1 , -1 ) */
        if (ci->progeny[4] != NULL && cj->progeny[3] != NULL)
          DOSUB_PAIR2(r, ci->progeny[4], cj->progeny[3], -1, 0);
        break;

      case 9: /* (  0 ,  1 ,  1 ) */
        if (ci->progeny[3] != NULL && cj->progeny[0] != NULL)
          DOSUB_PAIR2(r, ci->progeny[3], cj->progeny[0], -1, 0);
        if (ci->progeny[3] != NULL && cj->progeny[4] != NULL)
          DOSUB_PAIR2(r, ci->progeny[3], cj->progeny[4], -1, 0);
        if (ci->progeny[7] != NULL && cj->progeny[0] != NULL)
          DOSUB_PAIR2(r, ci->progeny[7], cj->progeny[0], -1, 0);
        if (ci->progeny[7] != NULL && cj->progeny[4] != NULL)
          DOSUB_PAIR2(r, ci->progeny[7], cj->progeny[4], -1, 0);
        break;

      case 10: /* (  0 ,  1 ,  0 ) */
        if (ci->progeny[2] != NULL && cj->progeny[0] != NULL)
          DOSUB_PAIR2(r, ci->progeny[2], cj->progeny[0], -1, 0);
        if (ci->progeny[2] != NULL && cj->progeny[1] != NULL)
          DOSUB_PAIR2(r, ci->progeny[2], cj->progeny[1], -1, 0);
        if (ci->progeny[2] != NULL && cj->progeny[4] != NULL)
          DOSUB_PAIR2(r, ci->progeny[2], cj->progeny[4], -1, 0);
        if (ci->progeny[2] != NULL && cj->progeny[5] != NULL)
          DOSUB_PAIR2(r, ci->progeny[2], cj->progeny[5], -1, 0);
        if (ci->progeny[3] != NULL && cj->progeny[0] != NULL)
          DOSUB_PAIR2(r, ci->progeny[3], cj->progeny[0], -1, 0);
        if (ci->progeny[3] != NULL && cj->progeny[1] != NULL)
          DOSUB_PAIR2(r, ci->progeny[3], cj->progeny[1], -1, 0);
        if (ci->progeny[3] != NULL && cj->progeny[4] != NULL)
          DOSUB_PAIR2(r, ci->progeny[3], cj->progeny[4], -1, 0);
        if (ci->progeny[3] != NULL && cj->progeny[5] != NULL)
          DOSUB_PAIR2(r, ci->progeny[3], cj->progeny[5], -1, 0);
        if (ci->progeny[6] != NULL && cj->progeny[0] != NULL)
          DOSUB_PAIR2(r, ci->progeny[6], cj->progeny[0], -1, 0);
        if (ci->progeny[6] != NULL && cj->progeny[1] != NULL)
          DOSUB_PAIR2(r, ci->progeny[6], cj->progeny[1], -1, 0);
        if (ci->progeny[6] != NULL && cj->progeny[4] != NULL)
          DOSUB_PAIR2(r, ci->progeny[6], cj->progeny[4], -1, 0);
        if (ci->progeny[6] != NULL && cj->progeny[5] != NULL)
          DOSUB_PAIR2(r, ci->progeny[6], cj->progeny[5], -1, 0);
        if (ci->progeny[7] != NULL && cj->progeny[0] != NULL)
          DOSUB_PAIR2(r, ci->progeny[7], cj->progeny[0], -1, 0);
        if (ci->progeny[7] != NULL && cj->progeny[1] != NULL)
          DOSUB_PAIR2(r, ci->progeny[7], cj->progeny[1], -1, 0);
        if (ci->progeny[7] != NULL && cj->progeny[4] != NULL)
          DOSUB_PAIR2(r, ci->progeny[7], cj->progeny[4], -1, 0);
        if (ci->progeny[7] != NULL && cj->progeny[5] != NULL)
          DOSUB_PAIR2(r, ci->progeny[7], cj->progeny[5], -1, 0);
        break;

      case 11: /* (  0 ,  1 , -1 ) */
        if (ci->progeny[2] != NULL && cj->progeny[1] != NULL)
          DOSUB_PAIR2(r, ci->progeny[2], cj->progeny[1], -1, 0);
        if (ci->progeny[2] != NULL && cj->progeny[5] != NULL)
          DOSUB_PAIR2(r, ci->progeny[2], cj->progeny[5], -1, 0);
        if (ci->progeny[6] != NULL && cj->progeny[1] != NULL)
          DOSUB_PAIR2(r, ci->progeny[6], cj->progeny[1], -1, 0);
        if (ci->progeny[6] != NULL && cj->progeny[5] != NULL)
          DOSUB_PAIR2(r, ci->progeny[6], cj->progeny[5], -1, 0);
        break;

      case 12: /* (  0 ,  0 ,  1 ) */
        if (ci->progeny[1] != NULL && cj->progeny[0] != NULL)
          DOSUB_PAIR2(r, ci->progeny[1], cj->progeny[0], -1, 0);
        if (ci->progeny[1] != NULL && cj->progeny[2] != NULL)
          DOSUB_PAIR2(r, ci->progeny[1], cj->progeny[2], -1, 0);
        if (ci->progeny[1] != NULL && cj->progeny[4] != NULL)
          DOSUB_PAIR2(r, ci->progeny[1], cj->progeny[4], -1, 0);
        if (ci->progeny[1] != NULL && cj->progeny[6] != NULL)
          DOSUB_PAIR2(r, ci->progeny[1], cj->progeny[6], -1, 0);
        if (ci->progeny[3] != NULL && cj->progeny[0] != NULL)
          DOSUB_PAIR2(r, ci->progeny[3], cj->progeny[0], -1, 0);
        if (ci->progeny[3] != NULL && cj->progeny[2] != NULL)
          DOSUB_PAIR2(r, ci->progeny[3], cj->progeny[2], -1, 0);
        if (ci->progeny[3] != NULL && cj->progeny[4] != NULL)
          DOSUB_PAIR2(r, ci->progeny[3], cj->progeny[4], -1, 0);
        if (ci->progeny[3] != NULL && cj->progeny[6] != NULL)
          DOSUB_PAIR2(r, ci->progeny[3], cj->progeny[6], -1, 0);
        if (ci->progeny[5] != NULL && cj->progeny[0] != NULL)
          DOSUB_PAIR2(r, ci->progeny[5], cj->progeny[0], -1, 0);
        if (ci->progeny[5] != NULL && cj->progeny[2] != NULL)
          DOSUB_PAIR2(r, ci->progeny[5], cj->progeny[2], -1, 0);
        if (ci->progeny[5] != NULL && cj->progeny[4] != NULL)
          DOSUB_PAIR2(r, ci->progeny[5], cj->progeny[4], -1, 0);
        if (ci->progeny[5] != NULL && cj->progeny[6] != NULL)
          DOSUB_PAIR2(r, ci->progeny[5], cj->progeny[6], -1, 0);
        if (ci->progeny[7] != NULL && cj->progeny[0] != NULL)
          DOSUB_PAIR2(r, ci->progeny[7], cj->progeny[0], -1, 0);
        if (ci->progeny[7] != NULL && cj->progeny[2] != NULL)
          DOSUB_PAIR2(r, ci->progeny[7], cj->progeny[2], -1, 0);
        if (ci->progeny[7] != NULL && cj->progeny[4] != NULL)
          DOSUB_PAIR2(r, ci->progeny[7], cj->progeny[4], -1, 0);
        if (ci->progeny[7] != NULL && cj->progeny[6] != NULL)
          DOSUB_PAIR2(r, ci->progeny[7], cj->progeny[6], -1, 0);
        break;
    }

  }

  /* Otherwise, compute the pair directly. */
  else if (cell_is_active(ci, e) || cell_is_active(cj, e)) {

    /* Make sure both cells are drifted to the current timestep. */
<<<<<<< HEAD
    if (!cell_is_drifted(ci, e) || !cell_is_drifted(cj, e))
      error("Interacting undrifted cells.");
=======
    if (!cell_are_part_drifted(ci, e)) cell_drift_part(ci, e);
    if (!cell_are_part_drifted(cj, e)) cell_drift_part(cj, e);
>>>>>>> 0c4ceb01

    /* Do any of the cells need to be sorted first? */
    if (!(ci->sorted & (1 << sid)) ||
        ci->dx_max_sort_old > ci->dmin * space_maxreldx)
      error("Interacting unsorted cells.");
    if (!(cj->sorted & (1 << sid)) ||
        cj->dx_max_sort_old > cj->dmin * space_maxreldx)
      error("Interacting unsorted cells.");

    /* Compute the interactions. */
    DOPAIR2(r, ci, cj);
  }

  if (gettimer) TIMER_TOC(TIMER_DOSUB_PAIR);
}

/**
 * @brief Compute grouped sub-cell interactions for self tasks (symmetric case)
 *
 * @param r The #runner.
 * @param ci The first #cell.
 * @param gettimer Do we have a timer ?
 */
void DOSUB_SELF2(struct runner *r, struct cell *ci, int gettimer) {

  TIMER_TIC;

  /* Should we even bother? */
  if (ci->count == 0 || !cell_is_active(ci, r->e)) return;

  /* Recurse? */
  if (ci->split) {

    /* Loop over all progeny. */
    for (int k = 0; k < 8; k++)
      if (ci->progeny[k] != NULL) {
        DOSUB_SELF2(r, ci->progeny[k], 0);
        for (int j = k + 1; j < 8; j++)
          if (ci->progeny[j] != NULL)
            DOSUB_PAIR2(r, ci->progeny[k], ci->progeny[j], -1, 0);
      }

  }

  /* Otherwise, compute self-interaction. */
  else
    DOSELF2(r, ci);

  if (gettimer) TIMER_TOC(TIMER_DOSUB_SELF);
}

void DOSUB_SUBSET(struct runner *r, struct cell *ci, struct part *parts,
                  int *ind, int count, struct cell *cj, int sid, int gettimer) {

  const struct engine *e = r->e;
  struct space *s = e->s;

  TIMER_TIC;

  /* Should we even bother? */
  if (!cell_is_active(ci, e) && (cj == NULL || !cell_is_active(cj, e))) return;
  if (ci->count == 0 || (cj != NULL && cj->count == 0)) return;

  /* Find out in which sub-cell of ci the parts are. */
  struct cell *sub = NULL;
  if (ci->split)
    for (int k = 0; k < 8; k++)
      if (ci->progeny[k] != NULL) {
        if (&parts[ind[0]] >= &ci->progeny[k]->parts[0] &&
            &parts[ind[0]] < &ci->progeny[k]->parts[ci->progeny[k]->count]) {
          sub = ci->progeny[k];
          break;
        }
      }

  /* Is this a single cell? */
  if (cj == NULL) {

    /* Recurse? */
    if (ci->split) {

      /* Loop over all progeny. */
      DOSUB_SUBSET(r, sub, parts, ind, count, NULL, -1, 0);
      for (int j = 0; j < 8; j++)
        if (ci->progeny[j] != sub && ci->progeny[j] != NULL)
          DOSUB_SUBSET(r, sub, parts, ind, count, ci->progeny[j], -1, 0);

    }

    /* Otherwise, compute self-interaction. */
    else
      DOSELF_SUBSET(r, ci, parts, ind, count);

  } /* self-interaction. */

  /* Otherwise, it's a pair interaction. */
  else {

    /* Recurse? */
    if (ci->split && cj->split &&
        2.f * kernel_gamma * space_stretch * (ci->h_max_old + ci->dx_max_old) <
            ci->dmin &&
        2.f * kernel_gamma * space_stretch * (cj->h_max_old + cj->dx_max_old) <
            ci->dmin) {

      /* Get the type of pair if not specified explicitly. */
      double shift[3] = {0.0, 0.0, 0.0};
      sid = space_getsid(s, &ci, &cj, shift);

      /* Different types of flags. */
      switch (sid) {

        /* Regular sub-cell interactions of a single cell. */
        case 0: /* (  1 ,  1 ,  1 ) */
          if (ci->progeny[7] == sub && cj->progeny[0] != NULL)
            DOSUB_SUBSET(r, ci->progeny[7], parts, ind, count, cj->progeny[0],
                         -1, 0);
          if (ci->progeny[7] != NULL && cj->progeny[0] == sub)
            DOSUB_SUBSET(r, cj->progeny[0], parts, ind, count, ci->progeny[7],
                         -1, 0);
          break;

        case 1: /* (  1 ,  1 ,  0 ) */
          if (ci->progeny[6] == sub && cj->progeny[0] != NULL)
            DOSUB_SUBSET(r, ci->progeny[6], parts, ind, count, cj->progeny[0],
                         -1, 0);
          if (ci->progeny[6] != NULL && cj->progeny[0] == sub)
            DOSUB_SUBSET(r, cj->progeny[0], parts, ind, count, ci->progeny[6],
                         -1, 0);
          if (ci->progeny[6] == sub && cj->progeny[1] != NULL)
            DOSUB_SUBSET(r, ci->progeny[6], parts, ind, count, cj->progeny[1],
                         -1, 0);
          if (ci->progeny[6] != NULL && cj->progeny[1] == sub)
            DOSUB_SUBSET(r, cj->progeny[1], parts, ind, count, ci->progeny[6],
                         -1, 0);
          if (ci->progeny[7] == sub && cj->progeny[0] != NULL)
            DOSUB_SUBSET(r, ci->progeny[7], parts, ind, count, cj->progeny[0],
                         -1, 0);
          if (ci->progeny[7] != NULL && cj->progeny[0] == sub)
            DOSUB_SUBSET(r, cj->progeny[0], parts, ind, count, ci->progeny[7],
                         -1, 0);
          if (ci->progeny[7] == sub && cj->progeny[1] != NULL)
            DOSUB_SUBSET(r, ci->progeny[7], parts, ind, count, cj->progeny[1],
                         -1, 0);
          if (ci->progeny[7] != NULL && cj->progeny[1] == sub)
            DOSUB_SUBSET(r, cj->progeny[1], parts, ind, count, ci->progeny[7],
                         -1, 0);
          break;

        case 2: /* (  1 ,  1 , -1 ) */
          if (ci->progeny[6] == sub && cj->progeny[1] != NULL)
            DOSUB_SUBSET(r, ci->progeny[6], parts, ind, count, cj->progeny[1],
                         -1, 0);
          if (ci->progeny[6] != NULL && cj->progeny[1] == sub)
            DOSUB_SUBSET(r, cj->progeny[1], parts, ind, count, ci->progeny[6],
                         -1, 0);
          break;

        case 3: /* (  1 ,  0 ,  1 ) */
          if (ci->progeny[5] == sub && cj->progeny[0] != NULL)
            DOSUB_SUBSET(r, ci->progeny[5], parts, ind, count, cj->progeny[0],
                         -1, 0);
          if (ci->progeny[5] != NULL && cj->progeny[0] == sub)
            DOSUB_SUBSET(r, cj->progeny[0], parts, ind, count, ci->progeny[5],
                         -1, 0);
          if (ci->progeny[5] == sub && cj->progeny[2] != NULL)
            DOSUB_SUBSET(r, ci->progeny[5], parts, ind, count, cj->progeny[2],
                         -1, 0);
          if (ci->progeny[5] != NULL && cj->progeny[2] == sub)
            DOSUB_SUBSET(r, cj->progeny[2], parts, ind, count, ci->progeny[5],
                         -1, 0);
          if (ci->progeny[7] == sub && cj->progeny[0] != NULL)
            DOSUB_SUBSET(r, ci->progeny[7], parts, ind, count, cj->progeny[0],
                         -1, 0);
          if (ci->progeny[7] != NULL && cj->progeny[0] == sub)
            DOSUB_SUBSET(r, cj->progeny[0], parts, ind, count, ci->progeny[7],
                         -1, 0);
          if (ci->progeny[7] == sub && cj->progeny[2] != NULL)
            DOSUB_SUBSET(r, ci->progeny[7], parts, ind, count, cj->progeny[2],
                         -1, 0);
          if (ci->progeny[7] != NULL && cj->progeny[2] == sub)
            DOSUB_SUBSET(r, cj->progeny[2], parts, ind, count, ci->progeny[7],
                         -1, 0);
          break;

        case 4: /* (  1 ,  0 ,  0 ) */
          if (ci->progeny[4] == sub && cj->progeny[0] != NULL)
            DOSUB_SUBSET(r, ci->progeny[4], parts, ind, count, cj->progeny[0],
                         -1, 0);
          if (ci->progeny[4] != NULL && cj->progeny[0] == sub)
            DOSUB_SUBSET(r, cj->progeny[0], parts, ind, count, ci->progeny[4],
                         -1, 0);
          if (ci->progeny[4] == sub && cj->progeny[1] != NULL)
            DOSUB_SUBSET(r, ci->progeny[4], parts, ind, count, cj->progeny[1],
                         -1, 0);
          if (ci->progeny[4] != NULL && cj->progeny[1] == sub)
            DOSUB_SUBSET(r, cj->progeny[1], parts, ind, count, ci->progeny[4],
                         -1, 0);
          if (ci->progeny[4] == sub && cj->progeny[2] != NULL)
            DOSUB_SUBSET(r, ci->progeny[4], parts, ind, count, cj->progeny[2],
                         -1, 0);
          if (ci->progeny[4] != NULL && cj->progeny[2] == sub)
            DOSUB_SUBSET(r, cj->progeny[2], parts, ind, count, ci->progeny[4],
                         -1, 0);
          if (ci->progeny[4] == sub && cj->progeny[3] != NULL)
            DOSUB_SUBSET(r, ci->progeny[4], parts, ind, count, cj->progeny[3],
                         -1, 0);
          if (ci->progeny[4] != NULL && cj->progeny[3] == sub)
            DOSUB_SUBSET(r, cj->progeny[3], parts, ind, count, ci->progeny[4],
                         -1, 0);
          if (ci->progeny[5] == sub && cj->progeny[0] != NULL)
            DOSUB_SUBSET(r, ci->progeny[5], parts, ind, count, cj->progeny[0],
                         -1, 0);
          if (ci->progeny[5] != NULL && cj->progeny[0] == sub)
            DOSUB_SUBSET(r, cj->progeny[0], parts, ind, count, ci->progeny[5],
                         -1, 0);
          if (ci->progeny[5] == sub && cj->progeny[1] != NULL)
            DOSUB_SUBSET(r, ci->progeny[5], parts, ind, count, cj->progeny[1],
                         -1, 0);
          if (ci->progeny[5] != NULL && cj->progeny[1] == sub)
            DOSUB_SUBSET(r, cj->progeny[1], parts, ind, count, ci->progeny[5],
                         -1, 0);
          if (ci->progeny[5] == sub && cj->progeny[2] != NULL)
            DOSUB_SUBSET(r, ci->progeny[5], parts, ind, count, cj->progeny[2],
                         -1, 0);
          if (ci->progeny[5] != NULL && cj->progeny[2] == sub)
            DOSUB_SUBSET(r, cj->progeny[2], parts, ind, count, ci->progeny[5],
                         -1, 0);
          if (ci->progeny[5] == sub && cj->progeny[3] != NULL)
            DOSUB_SUBSET(r, ci->progeny[5], parts, ind, count, cj->progeny[3],
                         -1, 0);
          if (ci->progeny[5] != NULL && cj->progeny[3] == sub)
            DOSUB_SUBSET(r, cj->progeny[3], parts, ind, count, ci->progeny[5],
                         -1, 0);
          if (ci->progeny[6] == sub && cj->progeny[0] != NULL)
            DOSUB_SUBSET(r, ci->progeny[6], parts, ind, count, cj->progeny[0],
                         -1, 0);
          if (ci->progeny[6] != NULL && cj->progeny[0] == sub)
            DOSUB_SUBSET(r, cj->progeny[0], parts, ind, count, ci->progeny[6],
                         -1, 0);
          if (ci->progeny[6] == sub && cj->progeny[1] != NULL)
            DOSUB_SUBSET(r, ci->progeny[6], parts, ind, count, cj->progeny[1],
                         -1, 0);
          if (ci->progeny[6] != NULL && cj->progeny[1] == sub)
            DOSUB_SUBSET(r, cj->progeny[1], parts, ind, count, ci->progeny[6],
                         -1, 0);
          if (ci->progeny[6] == sub && cj->progeny[2] != NULL)
            DOSUB_SUBSET(r, ci->progeny[6], parts, ind, count, cj->progeny[2],
                         -1, 0);
          if (ci->progeny[6] != NULL && cj->progeny[2] == sub)
            DOSUB_SUBSET(r, cj->progeny[2], parts, ind, count, ci->progeny[6],
                         -1, 0);
          if (ci->progeny[6] == sub && cj->progeny[3] != NULL)
            DOSUB_SUBSET(r, ci->progeny[6], parts, ind, count, cj->progeny[3],
                         -1, 0);
          if (ci->progeny[6] != NULL && cj->progeny[3] == sub)
            DOSUB_SUBSET(r, cj->progeny[3], parts, ind, count, ci->progeny[6],
                         -1, 0);
          if (ci->progeny[7] == sub && cj->progeny[0] != NULL)
            DOSUB_SUBSET(r, ci->progeny[7], parts, ind, count, cj->progeny[0],
                         -1, 0);
          if (ci->progeny[7] != NULL && cj->progeny[0] == sub)
            DOSUB_SUBSET(r, cj->progeny[0], parts, ind, count, ci->progeny[7],
                         -1, 0);
          if (ci->progeny[7] == sub && cj->progeny[1] != NULL)
            DOSUB_SUBSET(r, ci->progeny[7], parts, ind, count, cj->progeny[1],
                         -1, 0);
          if (ci->progeny[7] != NULL && cj->progeny[1] == sub)
            DOSUB_SUBSET(r, cj->progeny[1], parts, ind, count, ci->progeny[7],
                         -1, 0);
          if (ci->progeny[7] == sub && cj->progeny[2] != NULL)
            DOSUB_SUBSET(r, ci->progeny[7], parts, ind, count, cj->progeny[2],
                         -1, 0);
          if (ci->progeny[7] != NULL && cj->progeny[2] == sub)
            DOSUB_SUBSET(r, cj->progeny[2], parts, ind, count, ci->progeny[7],
                         -1, 0);
          if (ci->progeny[7] == sub && cj->progeny[3] != NULL)
            DOSUB_SUBSET(r, ci->progeny[7], parts, ind, count, cj->progeny[3],
                         -1, 0);
          if (ci->progeny[7] != NULL && cj->progeny[3] == sub)
            DOSUB_SUBSET(r, cj->progeny[3], parts, ind, count, ci->progeny[7],
                         -1, 0);
          break;

        case 5: /* (  1 ,  0 , -1 ) */
          if (ci->progeny[4] == sub && cj->progeny[1] != NULL)
            DOSUB_SUBSET(r, ci->progeny[4], parts, ind, count, cj->progeny[1],
                         -1, 0);
          if (ci->progeny[4] != NULL && cj->progeny[1] == sub)
            DOSUB_SUBSET(r, cj->progeny[1], parts, ind, count, ci->progeny[4],
                         -1, 0);
          if (ci->progeny[4] == sub && cj->progeny[3] != NULL)
            DOSUB_SUBSET(r, ci->progeny[4], parts, ind, count, cj->progeny[3],
                         -1, 0);
          if (ci->progeny[4] != NULL && cj->progeny[3] == sub)
            DOSUB_SUBSET(r, cj->progeny[3], parts, ind, count, ci->progeny[4],
                         -1, 0);
          if (ci->progeny[6] == sub && cj->progeny[1] != NULL)
            DOSUB_SUBSET(r, ci->progeny[6], parts, ind, count, cj->progeny[1],
                         -1, 0);
          if (ci->progeny[6] != NULL && cj->progeny[1] == sub)
            DOSUB_SUBSET(r, cj->progeny[1], parts, ind, count, ci->progeny[6],
                         -1, 0);
          if (ci->progeny[6] == sub && cj->progeny[3] != NULL)
            DOSUB_SUBSET(r, ci->progeny[6], parts, ind, count, cj->progeny[3],
                         -1, 0);
          if (ci->progeny[6] != NULL && cj->progeny[3] == sub)
            DOSUB_SUBSET(r, cj->progeny[3], parts, ind, count, ci->progeny[6],
                         -1, 0);
          break;

        case 6: /* (  1 , -1 ,  1 ) */
          if (ci->progeny[5] == sub && cj->progeny[2] != NULL)
            DOSUB_SUBSET(r, ci->progeny[5], parts, ind, count, cj->progeny[2],
                         -1, 0);
          if (ci->progeny[5] != NULL && cj->progeny[2] == sub)
            DOSUB_SUBSET(r, cj->progeny[2], parts, ind, count, ci->progeny[5],
                         -1, 0);
          break;

        case 7: /* (  1 , -1 ,  0 ) */
          if (ci->progeny[4] == sub && cj->progeny[2] != NULL)
            DOSUB_SUBSET(r, ci->progeny[4], parts, ind, count, cj->progeny[2],
                         -1, 0);
          if (ci->progeny[4] != NULL && cj->progeny[2] == sub)
            DOSUB_SUBSET(r, cj->progeny[2], parts, ind, count, ci->progeny[4],
                         -1, 0);
          if (ci->progeny[4] == sub && cj->progeny[3] != NULL)
            DOSUB_SUBSET(r, ci->progeny[4], parts, ind, count, cj->progeny[3],
                         -1, 0);
          if (ci->progeny[4] != NULL && cj->progeny[3] == sub)
            DOSUB_SUBSET(r, cj->progeny[3], parts, ind, count, ci->progeny[4],
                         -1, 0);
          if (ci->progeny[5] == sub && cj->progeny[2] != NULL)
            DOSUB_SUBSET(r, ci->progeny[5], parts, ind, count, cj->progeny[2],
                         -1, 0);
          if (ci->progeny[5] != NULL && cj->progeny[2] == sub)
            DOSUB_SUBSET(r, cj->progeny[2], parts, ind, count, ci->progeny[5],
                         -1, 0);
          if (ci->progeny[5] == sub && cj->progeny[3] != NULL)
            DOSUB_SUBSET(r, ci->progeny[5], parts, ind, count, cj->progeny[3],
                         -1, 0);
          if (ci->progeny[5] != NULL && cj->progeny[3] == sub)
            DOSUB_SUBSET(r, cj->progeny[3], parts, ind, count, ci->progeny[5],
                         -1, 0);
          break;

        case 8: /* (  1 , -1 , -1 ) */
          if (ci->progeny[4] == sub && cj->progeny[3] != NULL)
            DOSUB_SUBSET(r, ci->progeny[4], parts, ind, count, cj->progeny[3],
                         -1, 0);
          if (ci->progeny[4] != NULL && cj->progeny[3] == sub)
            DOSUB_SUBSET(r, cj->progeny[3], parts, ind, count, ci->progeny[4],
                         -1, 0);
          break;

        case 9: /* (  0 ,  1 ,  1 ) */
          if (ci->progeny[3] == sub && cj->progeny[0] != NULL)
            DOSUB_SUBSET(r, ci->progeny[3], parts, ind, count, cj->progeny[0],
                         -1, 0);
          if (ci->progeny[3] != NULL && cj->progeny[0] == sub)
            DOSUB_SUBSET(r, cj->progeny[0], parts, ind, count, ci->progeny[3],
                         -1, 0);
          if (ci->progeny[3] == sub && cj->progeny[4] != NULL)
            DOSUB_SUBSET(r, ci->progeny[3], parts, ind, count, cj->progeny[4],
                         -1, 0);
          if (ci->progeny[3] != NULL && cj->progeny[4] == sub)
            DOSUB_SUBSET(r, cj->progeny[4], parts, ind, count, ci->progeny[3],
                         -1, 0);
          if (ci->progeny[7] == sub && cj->progeny[0] != NULL)
            DOSUB_SUBSET(r, ci->progeny[7], parts, ind, count, cj->progeny[0],
                         -1, 0);
          if (ci->progeny[7] != NULL && cj->progeny[0] == sub)
            DOSUB_SUBSET(r, cj->progeny[0], parts, ind, count, ci->progeny[7],
                         -1, 0);
          if (ci->progeny[7] == sub && cj->progeny[4] != NULL)
            DOSUB_SUBSET(r, ci->progeny[7], parts, ind, count, cj->progeny[4],
                         -1, 0);
          if (ci->progeny[7] != NULL && cj->progeny[4] == sub)
            DOSUB_SUBSET(r, cj->progeny[4], parts, ind, count, ci->progeny[7],
                         -1, 0);
          break;

        case 10: /* (  0 ,  1 ,  0 ) */
          if (ci->progeny[2] == sub && cj->progeny[0] != NULL)
            DOSUB_SUBSET(r, ci->progeny[2], parts, ind, count, cj->progeny[0],
                         -1, 0);
          if (ci->progeny[2] != NULL && cj->progeny[0] == sub)
            DOSUB_SUBSET(r, cj->progeny[0], parts, ind, count, ci->progeny[2],
                         -1, 0);
          if (ci->progeny[2] == sub && cj->progeny[1] != NULL)
            DOSUB_SUBSET(r, ci->progeny[2], parts, ind, count, cj->progeny[1],
                         -1, 0);
          if (ci->progeny[2] != NULL && cj->progeny[1] == sub)
            DOSUB_SUBSET(r, cj->progeny[1], parts, ind, count, ci->progeny[2],
                         -1, 0);
          if (ci->progeny[2] == sub && cj->progeny[4] != NULL)
            DOSUB_SUBSET(r, ci->progeny[2], parts, ind, count, cj->progeny[4],
                         -1, 0);
          if (ci->progeny[2] != NULL && cj->progeny[4] == sub)
            DOSUB_SUBSET(r, cj->progeny[4], parts, ind, count, ci->progeny[2],
                         -1, 0);
          if (ci->progeny[2] == sub && cj->progeny[5] != NULL)
            DOSUB_SUBSET(r, ci->progeny[2], parts, ind, count, cj->progeny[5],
                         -1, 0);
          if (ci->progeny[2] != NULL && cj->progeny[5] == sub)
            DOSUB_SUBSET(r, cj->progeny[5], parts, ind, count, ci->progeny[2],
                         -1, 0);
          if (ci->progeny[3] == sub && cj->progeny[0] != NULL)
            DOSUB_SUBSET(r, ci->progeny[3], parts, ind, count, cj->progeny[0],
                         -1, 0);
          if (ci->progeny[3] != NULL && cj->progeny[0] == sub)
            DOSUB_SUBSET(r, cj->progeny[0], parts, ind, count, ci->progeny[3],
                         -1, 0);
          if (ci->progeny[3] == sub && cj->progeny[1] != NULL)
            DOSUB_SUBSET(r, ci->progeny[3], parts, ind, count, cj->progeny[1],
                         -1, 0);
          if (ci->progeny[3] != NULL && cj->progeny[1] == sub)
            DOSUB_SUBSET(r, cj->progeny[1], parts, ind, count, ci->progeny[3],
                         -1, 0);
          if (ci->progeny[3] == sub && cj->progeny[4] != NULL)
            DOSUB_SUBSET(r, ci->progeny[3], parts, ind, count, cj->progeny[4],
                         -1, 0);
          if (ci->progeny[3] != NULL && cj->progeny[4] == sub)
            DOSUB_SUBSET(r, cj->progeny[4], parts, ind, count, ci->progeny[3],
                         -1, 0);
          if (ci->progeny[3] == sub && cj->progeny[5] != NULL)
            DOSUB_SUBSET(r, ci->progeny[3], parts, ind, count, cj->progeny[5],
                         -1, 0);
          if (ci->progeny[3] != NULL && cj->progeny[5] == sub)
            DOSUB_SUBSET(r, cj->progeny[5], parts, ind, count, ci->progeny[3],
                         -1, 0);
          if (ci->progeny[6] == sub && cj->progeny[0] != NULL)
            DOSUB_SUBSET(r, ci->progeny[6], parts, ind, count, cj->progeny[0],
                         -1, 0);
          if (ci->progeny[6] != NULL && cj->progeny[0] == sub)
            DOSUB_SUBSET(r, cj->progeny[0], parts, ind, count, ci->progeny[6],
                         -1, 0);
          if (ci->progeny[6] == sub && cj->progeny[1] != NULL)
            DOSUB_SUBSET(r, ci->progeny[6], parts, ind, count, cj->progeny[1],
                         -1, 0);
          if (ci->progeny[6] != NULL && cj->progeny[1] == sub)
            DOSUB_SUBSET(r, cj->progeny[1], parts, ind, count, ci->progeny[6],
                         -1, 0);
          if (ci->progeny[6] == sub && cj->progeny[4] != NULL)
            DOSUB_SUBSET(r, ci->progeny[6], parts, ind, count, cj->progeny[4],
                         -1, 0);
          if (ci->progeny[6] != NULL && cj->progeny[4] == sub)
            DOSUB_SUBSET(r, cj->progeny[4], parts, ind, count, ci->progeny[6],
                         -1, 0);
          if (ci->progeny[6] == sub && cj->progeny[5] != NULL)
            DOSUB_SUBSET(r, ci->progeny[6], parts, ind, count, cj->progeny[5],
                         -1, 0);
          if (ci->progeny[6] != NULL && cj->progeny[5] == sub)
            DOSUB_SUBSET(r, cj->progeny[5], parts, ind, count, ci->progeny[6],
                         -1, 0);
          if (ci->progeny[7] == sub && cj->progeny[0] != NULL)
            DOSUB_SUBSET(r, ci->progeny[7], parts, ind, count, cj->progeny[0],
                         -1, 0);
          if (ci->progeny[7] != NULL && cj->progeny[0] == sub)
            DOSUB_SUBSET(r, cj->progeny[0], parts, ind, count, ci->progeny[7],
                         -1, 0);
          if (ci->progeny[7] == sub && cj->progeny[1] != NULL)
            DOSUB_SUBSET(r, ci->progeny[7], parts, ind, count, cj->progeny[1],
                         -1, 0);
          if (ci->progeny[7] != NULL && cj->progeny[1] == sub)
            DOSUB_SUBSET(r, cj->progeny[1], parts, ind, count, ci->progeny[7],
                         -1, 0);
          if (ci->progeny[7] == sub && cj->progeny[4] != NULL)
            DOSUB_SUBSET(r, ci->progeny[7], parts, ind, count, cj->progeny[4],
                         -1, 0);
          if (ci->progeny[7] != NULL && cj->progeny[4] == sub)
            DOSUB_SUBSET(r, cj->progeny[4], parts, ind, count, ci->progeny[7],
                         -1, 0);
          if (ci->progeny[7] == sub && cj->progeny[5] != NULL)
            DOSUB_SUBSET(r, ci->progeny[7], parts, ind, count, cj->progeny[5],
                         -1, 0);
          if (ci->progeny[7] != NULL && cj->progeny[5] == sub)
            DOSUB_SUBSET(r, cj->progeny[5], parts, ind, count, ci->progeny[7],
                         -1, 0);
          break;

        case 11: /* (  0 ,  1 , -1 ) */
          if (ci->progeny[2] == sub && cj->progeny[1] != NULL)
            DOSUB_SUBSET(r, ci->progeny[2], parts, ind, count, cj->progeny[1],
                         -1, 0);
          if (ci->progeny[2] != NULL && cj->progeny[1] == sub)
            DOSUB_SUBSET(r, cj->progeny[1], parts, ind, count, ci->progeny[2],
                         -1, 0);
          if (ci->progeny[2] == sub && cj->progeny[5] != NULL)
            DOSUB_SUBSET(r, ci->progeny[2], parts, ind, count, cj->progeny[5],
                         -1, 0);
          if (ci->progeny[2] != NULL && cj->progeny[5] == sub)
            DOSUB_SUBSET(r, cj->progeny[5], parts, ind, count, ci->progeny[2],
                         -1, 0);
          if (ci->progeny[6] == sub && cj->progeny[1] != NULL)
            DOSUB_SUBSET(r, ci->progeny[6], parts, ind, count, cj->progeny[1],
                         -1, 0);
          if (ci->progeny[6] != NULL && cj->progeny[1] == sub)
            DOSUB_SUBSET(r, cj->progeny[1], parts, ind, count, ci->progeny[6],
                         -1, 0);
          if (ci->progeny[6] == sub && cj->progeny[5] != NULL)
            DOSUB_SUBSET(r, ci->progeny[6], parts, ind, count, cj->progeny[5],
                         -1, 0);
          if (ci->progeny[6] != NULL && cj->progeny[5] == sub)
            DOSUB_SUBSET(r, cj->progeny[5], parts, ind, count, ci->progeny[6],
                         -1, 0);
          break;

        case 12: /* (  0 ,  0 ,  1 ) */
          if (ci->progeny[1] == sub && cj->progeny[0] != NULL)
            DOSUB_SUBSET(r, ci->progeny[1], parts, ind, count, cj->progeny[0],
                         -1, 0);
          if (ci->progeny[1] != NULL && cj->progeny[0] == sub)
            DOSUB_SUBSET(r, cj->progeny[0], parts, ind, count, ci->progeny[1],
                         -1, 0);
          if (ci->progeny[1] == sub && cj->progeny[2] != NULL)
            DOSUB_SUBSET(r, ci->progeny[1], parts, ind, count, cj->progeny[2],
                         -1, 0);
          if (ci->progeny[1] != NULL && cj->progeny[2] == sub)
            DOSUB_SUBSET(r, cj->progeny[2], parts, ind, count, ci->progeny[1],
                         -1, 0);
          if (ci->progeny[1] == sub && cj->progeny[4] != NULL)
            DOSUB_SUBSET(r, ci->progeny[1], parts, ind, count, cj->progeny[4],
                         -1, 0);
          if (ci->progeny[1] != NULL && cj->progeny[4] == sub)
            DOSUB_SUBSET(r, cj->progeny[4], parts, ind, count, ci->progeny[1],
                         -1, 0);
          if (ci->progeny[1] == sub && cj->progeny[6] != NULL)
            DOSUB_SUBSET(r, ci->progeny[1], parts, ind, count, cj->progeny[6],
                         -1, 0);
          if (ci->progeny[1] != NULL && cj->progeny[6] == sub)
            DOSUB_SUBSET(r, cj->progeny[6], parts, ind, count, ci->progeny[1],
                         -1, 0);
          if (ci->progeny[3] == sub && cj->progeny[0] != NULL)
            DOSUB_SUBSET(r, ci->progeny[3], parts, ind, count, cj->progeny[0],
                         -1, 0);
          if (ci->progeny[3] != NULL && cj->progeny[0] == sub)
            DOSUB_SUBSET(r, cj->progeny[0], parts, ind, count, ci->progeny[3],
                         -1, 0);
          if (ci->progeny[3] == sub && cj->progeny[2] != NULL)
            DOSUB_SUBSET(r, ci->progeny[3], parts, ind, count, cj->progeny[2],
                         -1, 0);
          if (ci->progeny[3] != NULL && cj->progeny[2] == sub)
            DOSUB_SUBSET(r, cj->progeny[2], parts, ind, count, ci->progeny[3],
                         -1, 0);
          if (ci->progeny[3] == sub && cj->progeny[4] != NULL)
            DOSUB_SUBSET(r, ci->progeny[3], parts, ind, count, cj->progeny[4],
                         -1, 0);
          if (ci->progeny[3] != NULL && cj->progeny[4] == sub)
            DOSUB_SUBSET(r, cj->progeny[4], parts, ind, count, ci->progeny[3],
                         -1, 0);
          if (ci->progeny[3] == sub && cj->progeny[6] != NULL)
            DOSUB_SUBSET(r, ci->progeny[3], parts, ind, count, cj->progeny[6],
                         -1, 0);
          if (ci->progeny[3] != NULL && cj->progeny[6] == sub)
            DOSUB_SUBSET(r, cj->progeny[6], parts, ind, count, ci->progeny[3],
                         -1, 0);
          if (ci->progeny[5] == sub && cj->progeny[0] != NULL)
            DOSUB_SUBSET(r, ci->progeny[5], parts, ind, count, cj->progeny[0],
                         -1, 0);
          if (ci->progeny[5] != NULL && cj->progeny[0] == sub)
            DOSUB_SUBSET(r, cj->progeny[0], parts, ind, count, ci->progeny[5],
                         -1, 0);
          if (ci->progeny[5] == sub && cj->progeny[2] != NULL)
            DOSUB_SUBSET(r, ci->progeny[5], parts, ind, count, cj->progeny[2],
                         -1, 0);
          if (ci->progeny[5] != NULL && cj->progeny[2] == sub)
            DOSUB_SUBSET(r, cj->progeny[2], parts, ind, count, ci->progeny[5],
                         -1, 0);
          if (ci->progeny[5] == sub && cj->progeny[4] != NULL)
            DOSUB_SUBSET(r, ci->progeny[5], parts, ind, count, cj->progeny[4],
                         -1, 0);
          if (ci->progeny[5] != NULL && cj->progeny[4] == sub)
            DOSUB_SUBSET(r, cj->progeny[4], parts, ind, count, ci->progeny[5],
                         -1, 0);
          if (ci->progeny[5] == sub && cj->progeny[6] != NULL)
            DOSUB_SUBSET(r, ci->progeny[5], parts, ind, count, cj->progeny[6],
                         -1, 0);
          if (ci->progeny[5] != NULL && cj->progeny[6] == sub)
            DOSUB_SUBSET(r, cj->progeny[6], parts, ind, count, ci->progeny[5],
                         -1, 0);
          if (ci->progeny[7] == sub && cj->progeny[0] != NULL)
            DOSUB_SUBSET(r, ci->progeny[7], parts, ind, count, cj->progeny[0],
                         -1, 0);
          if (ci->progeny[7] != NULL && cj->progeny[0] == sub)
            DOSUB_SUBSET(r, cj->progeny[0], parts, ind, count, ci->progeny[7],
                         -1, 0);
          if (ci->progeny[7] == sub && cj->progeny[2] != NULL)
            DOSUB_SUBSET(r, ci->progeny[7], parts, ind, count, cj->progeny[2],
                         -1, 0);
          if (ci->progeny[7] != NULL && cj->progeny[2] == sub)
            DOSUB_SUBSET(r, cj->progeny[2], parts, ind, count, ci->progeny[7],
                         -1, 0);
          if (ci->progeny[7] == sub && cj->progeny[4] != NULL)
            DOSUB_SUBSET(r, ci->progeny[7], parts, ind, count, cj->progeny[4],
                         -1, 0);
          if (ci->progeny[7] != NULL && cj->progeny[4] == sub)
            DOSUB_SUBSET(r, cj->progeny[4], parts, ind, count, ci->progeny[7],
                         -1, 0);
          if (ci->progeny[7] == sub && cj->progeny[6] != NULL)
            DOSUB_SUBSET(r, ci->progeny[7], parts, ind, count, cj->progeny[6],
                         -1, 0);
          if (ci->progeny[7] != NULL && cj->progeny[6] == sub)
            DOSUB_SUBSET(r, cj->progeny[6], parts, ind, count, ci->progeny[7],
                         -1, 0);
          break;
      }

    }

    /* Otherwise, compute the pair directly. */
    else if (cell_is_active(ci, e) || cell_is_active(cj, e)) {

      /* Do any of the cells need to be drifted first? */
<<<<<<< HEAD
      if (!cell_is_drifted(cj, e)) error("Cell should be drifted!");
=======
      if (!cell_are_part_drifted(cj, e)) cell_drift_part(cj, e);
>>>>>>> 0c4ceb01

      DOPAIR_SUBSET(r, ci, parts, ind, count, cj);
    }

  } /* otherwise, pair interaction. */

  if (gettimer) TIMER_TOC(timer_dosub_subset);
}<|MERGE_RESOLUTION|>--- conflicted
+++ resolved
@@ -2276,13 +2276,8 @@
   else if (cell_is_active(ci, e) || cell_is_active(cj, e)) {
 
     /* Make sure both cells are drifted to the current timestep. */
-<<<<<<< HEAD
-    if (!cell_is_drifted(ci, e) || !cell_is_drifted(cj, e))
+    if (!cell_are_part_drifted(ci, e) || !cell_are_part_drifted(cj, e))
       error("Interacting undrifted cells.");
-=======
-    if (!cell_are_part_drifted(ci, e)) cell_drift_part(ci, e);
-    if (!cell_are_part_drifted(cj, e)) cell_drift_part(cj, e);
->>>>>>> 0c4ceb01
 
     /* Do any of the cells need to be sorted first? */
     if (!(ci->sorted & (1 << sid)) ||
@@ -2335,11 +2330,7 @@
   else {
 
     /* Drift the cell to the current timestep if needed. */
-<<<<<<< HEAD
-    if (!cell_is_drifted(ci, r->e)) error("Interacting undrifted cell.");
-=======
-    if (!cell_are_part_drifted(ci, r->e)) cell_drift_part(ci, r->e);
->>>>>>> 0c4ceb01
+    if (!cell_are_part_drifted(ci, r->e)) error("Interacting undrifted cell.");
 
 #if (DOSELF1 == runner_doself1_density) && defined(WITH_VECTORIZATION) && \
     defined(GADGET2_SPH)
@@ -2590,13 +2581,8 @@
   else if (cell_is_active(ci, e) || cell_is_active(cj, e)) {
 
     /* Make sure both cells are drifted to the current timestep. */
-<<<<<<< HEAD
-    if (!cell_is_drifted(ci, e) || !cell_is_drifted(cj, e))
+    if (!cell_are_part_drifted(ci, e) || !cell_are_part_drifted(cj, e))
       error("Interacting undrifted cells.");
-=======
-    if (!cell_are_part_drifted(ci, e)) cell_drift_part(ci, e);
-    if (!cell_are_part_drifted(cj, e)) cell_drift_part(cj, e);
->>>>>>> 0c4ceb01
 
     /* Do any of the cells need to be sorted first? */
     if (!(ci->sorted & (1 << sid)) ||
@@ -3212,11 +3198,7 @@
     else if (cell_is_active(ci, e) || cell_is_active(cj, e)) {
 
       /* Do any of the cells need to be drifted first? */
-<<<<<<< HEAD
-      if (!cell_is_drifted(cj, e)) error("Cell should be drifted!");
-=======
-      if (!cell_are_part_drifted(cj, e)) cell_drift_part(cj, e);
->>>>>>> 0c4ceb01
+      if (!cell_are_part_drifted(cj, e)) error("Cell should be drifted!");
 
       DOPAIR_SUBSET(r, ci, parts, ind, count, cj);
     }
