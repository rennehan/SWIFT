/*******************************************************************************
 * This file is part of SWIFT.
 * Copyright (c) 2012 Pedro Gonnet (pedro.gonnet@durham.ac.uk)
 *                    Matthieu Schaller (matthieu.schaller@durham.ac.uk)
 *               2015 Peter W. Draper (p.w.draper@durham.ac.uk)
 *               2016 John A. Regan (john.a.regan@durham.ac.uk)
 *                    Tom Theuns (tom.theuns@durham.ac.uk)
 *
 * This program is free software: you can redistribute it and/or modify
 * it under the terms of the GNU Lesser General Public License as published
 * by the Free Software Foundation, either version 3 of the License, or
 * (at your option) any later version.
 *
 * This program is distributed in the hope that it will be useful,
 * but WITHOUT ANY WARRANTY; without even the implied warranty of
 * MERCHANTABILITY or FITNESS FOR A PARTICULAR PURPOSE.  See the
 * GNU General Public License for more details.
 *
 * You should have received a copy of the GNU Lesser General Public License
 * along with this program.  If not, see <http://www.gnu.org/licenses/>.
 *
 ******************************************************************************/

/* Config parameters. */
#include "../config.h"

/* Some standard headers. */
#include <float.h>
#include <limits.h>
#include <math.h>
#include <pthread.h>
#include <stdio.h>
#include <stdlib.h>
#include <string.h>

/* MPI headers. */
#ifdef WITH_MPI
#include <mpi.h>
#endif

/* Switch off timers. */
#ifdef TIMER
#undef TIMER
#endif

/* This object's header. */
#include "cell.h"

/* Local headers. */
#include "active.h"
#include "atomic.h"
#include "chemistry.h"
#include "drift.h"
#include "engine.h"
#include "error.h"
#include "gravity.h"
#include "hydro.h"
#include "hydro_properties.h"
#include "memswap.h"
#include "minmax.h"
#include "scheduler.h"
#include "space.h"
#include "space_getsid.h"
#include "stars.h"
#include "timers.h"
#include "tools.h"

/* Global variables. */
int cell_next_tag = 0;

/**
 * @brief Get the size of the cell subtree.
 *
 * @param c The #cell.
 */
int cell_getsize(struct cell *c) {

  /* Number of cells in this subtree. */
  int count = 1;

  /* Sum up the progeny if split. */
  if (c->split)
    for (int k = 0; k < 8; k++)
      if (c->progeny[k] != NULL) count += cell_getsize(c->progeny[k]);

  /* Return the final count. */
  return count;
}

/**
 * @brief Link the cells recursively to the given #part array.
 *
 * @param c The #cell.
 * @param parts The #part array.
 *
 * @return The number of particles linked.
 */
int cell_link_parts(struct cell *c, struct part *parts) {

  c->parts = parts;

  /* Fill the progeny recursively, depth-first. */
  if (c->split) {
    int offset = 0;
    for (int k = 0; k < 8; k++) {
      if (c->progeny[k] != NULL)
        offset += cell_link_parts(c->progeny[k], &parts[offset]);
    }
  }

  /* Return the total number of linked particles. */
  return c->count;
}

/**
 * @brief Link the cells recursively to the given #gpart array.
 *
 * @param c The #cell.
 * @param gparts The #gpart array.
 *
 * @return The number of particles linked.
 */
int cell_link_gparts(struct cell *c, struct gpart *gparts) {

  c->gparts = gparts;

  /* Fill the progeny recursively, depth-first. */
  if (c->split) {
    int offset = 0;
    for (int k = 0; k < 8; k++) {
      if (c->progeny[k] != NULL)
        offset += cell_link_gparts(c->progeny[k], &gparts[offset]);
    }
  }

  /* Return the total number of linked particles. */
  return c->gcount;
}

/**
 * @brief Link the cells recursively to the given #spart array.
 *
 * @param c The #cell.
 * @param sparts The #spart array.
 *
 * @return The number of particles linked.
 */
int cell_link_sparts(struct cell *c, struct spart *sparts) {

  c->sparts = sparts;

  /* Fill the progeny recursively, depth-first. */
  if (c->split) {
    int offset = 0;
    for (int k = 0; k < 8; k++) {
      if (c->progeny[k] != NULL)
        offset += cell_link_sparts(c->progeny[k], &sparts[offset]);
    }
  }

  /* Return the total number of linked particles. */
  return c->scount;
}

/**
 * @brief Pack the data of the given cell and all it's sub-cells.
 *
 * @param c The #cell.
 * @param pc Pointer to an array of packed cells in which the
 *      cells will be packed.
 * @param with_gravity Are we running with gravity and hence need
 *      to exchange multipoles?
 *
 * @return The number of packed cells.
 */
int cell_pack(struct cell *restrict c, struct pcell *restrict pc,
              const int with_gravity) {

#ifdef WITH_MPI

  /* Start by packing the data of the current cell. */
  pc->h_max = c->h_max;
  pc->ti_hydro_end_min = c->ti_hydro_end_min;
  pc->ti_hydro_end_max = c->ti_hydro_end_max;
  pc->ti_gravity_end_min = c->ti_gravity_end_min;
  pc->ti_gravity_end_max = c->ti_gravity_end_max;
  pc->ti_old_part = c->ti_old_part;
  pc->ti_old_gpart = c->ti_old_gpart;
  pc->ti_old_multipole = c->ti_old_multipole;
  pc->count = c->count;
  pc->gcount = c->gcount;
  pc->scount = c->scount;

  /* Copy the Multipole related information */
  if (with_gravity) {
    const struct gravity_tensors *mp = c->multipole;

    pc->m_pole = mp->m_pole;
    pc->CoM[0] = mp->CoM[0];
    pc->CoM[1] = mp->CoM[1];
    pc->CoM[2] = mp->CoM[2];
    pc->CoM_rebuild[0] = mp->CoM_rebuild[0];
    pc->CoM_rebuild[1] = mp->CoM_rebuild[1];
    pc->CoM_rebuild[2] = mp->CoM_rebuild[2];
    pc->r_max = mp->r_max;
    pc->r_max_rebuild = mp->r_max_rebuild;
  }

#ifdef SWIFT_DEBUG_CHECKS
  pc->cellID = c->cellID;
#endif

  /* Fill in the progeny, depth-first recursion. */
  int count = 1;
  for (int k = 0; k < 8; k++)
    if (c->progeny[k] != NULL) {
      pc->progeny[k] = count;
      count += cell_pack(c->progeny[k], &pc[count], with_gravity);
    } else {
      pc->progeny[k] = -1;
    }

  /* Return the number of packed cells used. */
  c->pcell_size = count;
  return count;

#else
  error("SWIFT was not compiled with MPI support.");
  return 0;
#endif
}

/**
 * @brief Pack the tag of the given cell and all it's sub-cells.
 *
 * @param c The #cell.
 * @param tags Pointer to an array of packed tags.
 *
 * @return The number of packed tags.
 */
int cell_pack_tags(const struct cell *c, int *tags) {

#ifdef WITH_MPI

  /* Start by packing the data of the current cell. */
  tags[0] = c->tag;

  /* Fill in the progeny, depth-first recursion. */
  int count = 1;
  for (int k = 0; k < 8; k++)
    if (c->progeny[k] != NULL)
      count += cell_pack_tags(c->progeny[k], &tags[count]);

#ifdef SWIFT_DEBUG_CHECKS
  if (c->pcell_size != count) error("Inconsistent tag and pcell count!");
#endif  // SWIFT_DEBUG_CHECKS

  /* Return the number of packed tags used. */
  return count;

#else
  error("SWIFT was not compiled with MPI support.");
  return 0;
#endif
}

/**
 * @brief Unpack the data of a given cell and its sub-cells.
 *
 * @param pc An array of packed #pcell.
 * @param c The #cell in which to unpack the #pcell.
 * @param s The #space in which the cells are created.
 * @param with_gravity Are we running with gravity and hence need
 *      to exchange multipoles?
 *
 * @return The number of cells created.
 */
int cell_unpack(struct pcell *restrict pc, struct cell *restrict c,
                struct space *restrict s, const int with_gravity) {

#ifdef WITH_MPI

  /* Unpack the current pcell. */
  c->h_max = pc->h_max;
  c->ti_hydro_end_min = pc->ti_hydro_end_min;
  c->ti_hydro_end_max = pc->ti_hydro_end_max;
  c->ti_gravity_end_min = pc->ti_gravity_end_min;
  c->ti_gravity_end_max = pc->ti_gravity_end_max;
  c->ti_old_part = pc->ti_old_part;
  c->ti_old_gpart = pc->ti_old_gpart;
  c->ti_old_multipole = pc->ti_old_multipole;
  c->count = pc->count;
  c->gcount = pc->gcount;
  c->scount = pc->scount;
#ifdef SWIFT_DEBUG_CHECKS
  c->cellID = pc->cellID;
#endif

  /* Copy the Multipole related information */
  if (with_gravity) {

    struct gravity_tensors *mp = c->multipole;

    mp->m_pole = pc->m_pole;
    mp->CoM[0] = pc->CoM[0];
    mp->CoM[1] = pc->CoM[1];
    mp->CoM[2] = pc->CoM[2];
    mp->CoM_rebuild[0] = pc->CoM_rebuild[0];
    mp->CoM_rebuild[1] = pc->CoM_rebuild[1];
    mp->CoM_rebuild[2] = pc->CoM_rebuild[2];
    mp->r_max = pc->r_max;
    mp->r_max_rebuild = pc->r_max_rebuild;
  }

  /* Number of new cells created. */
  int count = 1;

  /* Fill the progeny recursively, depth-first. */
  for (int k = 0; k < 8; k++)
    if (pc->progeny[k] >= 0) {
      struct cell *temp;
      space_getcells(s, 1, &temp);
      temp->count = 0;
      temp->gcount = 0;
      temp->scount = 0;
      temp->loc[0] = c->loc[0];
      temp->loc[1] = c->loc[1];
      temp->loc[2] = c->loc[2];
      temp->width[0] = c->width[0] / 2;
      temp->width[1] = c->width[1] / 2;
      temp->width[2] = c->width[2] / 2;
      temp->dmin = c->dmin / 2;
      if (k & 4) temp->loc[0] += temp->width[0];
      if (k & 2) temp->loc[1] += temp->width[1];
      if (k & 1) temp->loc[2] += temp->width[2];
      temp->depth = c->depth + 1;
      temp->split = 0;
      temp->dx_max_part = 0.f;
      temp->dx_max_sort = 0.f;
      temp->nodeID = c->nodeID;
      temp->parent = c;
      c->progeny[k] = temp;
      c->split = 1;
      count += cell_unpack(&pc[pc->progeny[k]], temp, s, with_gravity);
    }

  /* Return the total number of unpacked cells. */
  c->pcell_size = count;
  return count;

#else
  error("SWIFT was not compiled with MPI support.");
  return 0;
#endif
}

/**
 * @brief Unpack the tags of a given cell and its sub-cells.
 *
 * @param tags An array of tags.
 * @param c The #cell in which to unpack the tags.
 *
 * @return The number of tags created.
 */
int cell_unpack_tags(const int *tags, struct cell *restrict c) {

#ifdef WITH_MPI

  /* Unpack the current pcell. */
  c->tag = tags[0];

  /* Number of new cells created. */
  int count = 1;

  /* Fill the progeny recursively, depth-first. */
  for (int k = 0; k < 8; k++)
    if (c->progeny[k] != NULL) {
      count += cell_unpack_tags(&tags[count], c->progeny[k]);
    }

#ifdef SWIFT_DEBUG_CHECKS
  if (c->pcell_size != count) error("Inconsistent tag and pcell count!");
#endif  // SWIFT_DEBUG_CHECKS

  /* Return the total number of unpacked tags. */
  return count;

#else
  error("SWIFT was not compiled with MPI support.");
  return 0;
#endif
}

/**
 * @brief Pack the time information of the given cell and all it's sub-cells.
 *
 * @param c The #cell.
 * @param pcells (output) The end-of-timestep information we pack into
 *
 * @return The number of packed cells.
 */
int cell_pack_end_step(struct cell *restrict c,
                       struct pcell_step *restrict pcells) {

#ifdef WITH_MPI

  /* Pack this cell's data. */
  pcells[0].ti_hydro_end_min = c->ti_hydro_end_min;
  pcells[0].ti_hydro_end_max = c->ti_hydro_end_max;
  pcells[0].ti_gravity_end_min = c->ti_gravity_end_min;
  pcells[0].ti_gravity_end_max = c->ti_gravity_end_max;
  pcells[0].dx_max_part = c->dx_max_part;

  /* Fill in the progeny, depth-first recursion. */
  int count = 1;
  for (int k = 0; k < 8; k++)
    if (c->progeny[k] != NULL) {
      count += cell_pack_end_step(c->progeny[k], &pcells[count]);
    }

  /* Return the number of packed values. */
  return count;

#else
  error("SWIFT was not compiled with MPI support.");
  return 0;
#endif
}

/**
 * @brief Unpack the time information of a given cell and its sub-cells.
 *
 * @param c The #cell
 * @param pcells The end-of-timestep information to unpack
 *
 * @return The number of cells created.
 */
int cell_unpack_end_step(struct cell *restrict c,
                         struct pcell_step *restrict pcells) {

#ifdef WITH_MPI

  /* Unpack this cell's data. */
  c->ti_hydro_end_min = pcells[0].ti_hydro_end_min;
  c->ti_hydro_end_max = pcells[0].ti_hydro_end_max;
  c->ti_gravity_end_min = pcells[0].ti_gravity_end_min;
  c->ti_gravity_end_max = pcells[0].ti_gravity_end_max;
  c->dx_max_part = pcells[0].dx_max_part;

  /* Fill in the progeny, depth-first recursion. */
  int count = 1;
  for (int k = 0; k < 8; k++)
    if (c->progeny[k] != NULL) {
      count += cell_unpack_end_step(c->progeny[k], &pcells[count]);
    }

  /* Return the number of packed values. */
  return count;

#else
  error("SWIFT was not compiled with MPI support.");
  return 0;
#endif
}

/**
 * @brief Pack the multipole information of the given cell and all it's
 * sub-cells.
 *
 * @param c The #cell.
 * @param pcells (output) The multipole information we pack into
 *
 * @return The number of packed cells.
 */
int cell_pack_multipoles(struct cell *restrict c,
                         struct gravity_tensors *restrict pcells) {

#ifdef WITH_MPI

  /* Pack this cell's data. */
  pcells[0] = *c->multipole;

  /* Fill in the progeny, depth-first recursion. */
  int count = 1;
  for (int k = 0; k < 8; k++)
    if (c->progeny[k] != NULL) {
      count += cell_pack_multipoles(c->progeny[k], &pcells[count]);
    }

  /* Return the number of packed values. */
  return count;

#else
  error("SWIFT was not compiled with MPI support.");
  return 0;
#endif
}

/**
 * @brief Unpack the multipole information of a given cell and its sub-cells.
 *
 * @param c The #cell
 * @param pcells The multipole information to unpack
 *
 * @return The number of cells created.
 */
int cell_unpack_multipoles(struct cell *restrict c,
                           struct gravity_tensors *restrict pcells) {

#ifdef WITH_MPI

  /* Unpack this cell's data. */
  *c->multipole = pcells[0];

  /* Fill in the progeny, depth-first recursion. */
  int count = 1;
  for (int k = 0; k < 8; k++)
    if (c->progeny[k] != NULL) {
      count += cell_unpack_multipoles(c->progeny[k], &pcells[count]);
    }

  /* Return the number of packed values. */
  return count;

#else
  error("SWIFT was not compiled with MPI support.");
  return 0;
#endif
}

/**
 * @brief Lock a cell for access to its array of #part and hold its parents.
 *
 * @param c The #cell.
 * @return 0 on success, 1 on failure
 */
int cell_locktree(struct cell *c) {

  TIMER_TIC

  /* First of all, try to lock this cell. */
  if (c->hold || lock_trylock(&c->lock) != 0) {
    TIMER_TOC(timer_locktree);
    return 1;
  }

  /* Did somebody hold this cell in the meantime? */
  if (c->hold) {

    /* Unlock this cell. */
    if (lock_unlock(&c->lock) != 0) error("Failed to unlock cell.");

    /* Admit defeat. */
    TIMER_TOC(timer_locktree);
    return 1;
  }

  /* Climb up the tree and lock/hold/unlock. */
  struct cell *finger;
  for (finger = c->parent; finger != NULL; finger = finger->parent) {

    /* Lock this cell. */
    if (lock_trylock(&finger->lock) != 0) break;

    /* Increment the hold. */
    atomic_inc(&finger->hold);

    /* Unlock the cell. */
    if (lock_unlock(&finger->lock) != 0) error("Failed to unlock cell.");
  }

  /* If we reached the top of the tree, we're done. */
  if (finger == NULL) {
    TIMER_TOC(timer_locktree);
    return 0;
  }

  /* Otherwise, we hit a snag. */
  else {

    /* Undo the holds up to finger. */
    for (struct cell *finger2 = c->parent; finger2 != finger;
         finger2 = finger2->parent)
      atomic_dec(&finger2->hold);

    /* Unlock this cell. */
    if (lock_unlock(&c->lock) != 0) error("Failed to unlock cell.");

    /* Admit defeat. */
    TIMER_TOC(timer_locktree);
    return 1;
  }
}

/**
 * @brief Lock a cell for access to its array of #gpart and hold its parents.
 *
 * @param c The #cell.
 * @return 0 on success, 1 on failure
 */
int cell_glocktree(struct cell *c) {

  TIMER_TIC

  /* First of all, try to lock this cell. */
  if (c->ghold || lock_trylock(&c->glock) != 0) {
    TIMER_TOC(timer_locktree);
    return 1;
  }

  /* Did somebody hold this cell in the meantime? */
  if (c->ghold) {

    /* Unlock this cell. */
    if (lock_unlock(&c->glock) != 0) error("Failed to unlock cell.");

    /* Admit defeat. */
    TIMER_TOC(timer_locktree);
    return 1;
  }

  /* Climb up the tree and lock/hold/unlock. */
  struct cell *finger;
  for (finger = c->parent; finger != NULL; finger = finger->parent) {

    /* Lock this cell. */
    if (lock_trylock(&finger->glock) != 0) break;

    /* Increment the hold. */
    atomic_inc(&finger->ghold);

    /* Unlock the cell. */
    if (lock_unlock(&finger->glock) != 0) error("Failed to unlock cell.");
  }

  /* If we reached the top of the tree, we're done. */
  if (finger == NULL) {
    TIMER_TOC(timer_locktree);
    return 0;
  }

  /* Otherwise, we hit a snag. */
  else {

    /* Undo the holds up to finger. */
    for (struct cell *finger2 = c->parent; finger2 != finger;
         finger2 = finger2->parent)
      atomic_dec(&finger2->ghold);

    /* Unlock this cell. */
    if (lock_unlock(&c->glock) != 0) error("Failed to unlock cell.");

    /* Admit defeat. */
    TIMER_TOC(timer_locktree);
    return 1;
  }
}

/**
 * @brief Lock a cell for access to its #multipole and hold its parents.
 *
 * @param c The #cell.
 * @return 0 on success, 1 on failure
 */
int cell_mlocktree(struct cell *c) {

  TIMER_TIC

  /* First of all, try to lock this cell. */
  if (c->mhold || lock_trylock(&c->mlock) != 0) {
    TIMER_TOC(timer_locktree);
    return 1;
  }

  /* Did somebody hold this cell in the meantime? */
  if (c->mhold) {

    /* Unlock this cell. */
    if (lock_unlock(&c->mlock) != 0) error("Failed to unlock cell.");

    /* Admit defeat. */
    TIMER_TOC(timer_locktree);
    return 1;
  }

  /* Climb up the tree and lock/hold/unlock. */
  struct cell *finger;
  for (finger = c->parent; finger != NULL; finger = finger->parent) {

    /* Lock this cell. */
    if (lock_trylock(&finger->mlock) != 0) break;

    /* Increment the hold. */
    atomic_inc(&finger->mhold);

    /* Unlock the cell. */
    if (lock_unlock(&finger->mlock) != 0) error("Failed to unlock cell.");
  }

  /* If we reached the top of the tree, we're done. */
  if (finger == NULL) {
    TIMER_TOC(timer_locktree);
    return 0;
  }

  /* Otherwise, we hit a snag. */
  else {

    /* Undo the holds up to finger. */
    for (struct cell *finger2 = c->parent; finger2 != finger;
         finger2 = finger2->parent)
      atomic_dec(&finger2->mhold);

    /* Unlock this cell. */
    if (lock_unlock(&c->mlock) != 0) error("Failed to unlock cell.");

    /* Admit defeat. */
    TIMER_TOC(timer_locktree);
    return 1;
  }
}

/**
 * @brief Lock a cell for access to its array of #spart and hold its parents.
 *
 * @param c The #cell.
 * @return 0 on success, 1 on failure
 */
int cell_slocktree(struct cell *c) {

  TIMER_TIC

  /* First of all, try to lock this cell. */
  if (c->shold || lock_trylock(&c->slock) != 0) {
    TIMER_TOC(timer_locktree);
    return 1;
  }

  /* Did somebody hold this cell in the meantime? */
  if (c->shold) {

    /* Unlock this cell. */
    if (lock_unlock(&c->slock) != 0) error("Failed to unlock cell.");

    /* Admit defeat. */
    TIMER_TOC(timer_locktree);
    return 1;
  }

  /* Climb up the tree and lock/hold/unlock. */
  struct cell *finger;
  for (finger = c->parent; finger != NULL; finger = finger->parent) {

    /* Lock this cell. */
    if (lock_trylock(&finger->slock) != 0) break;

    /* Increment the hold. */
    atomic_inc(&finger->shold);

    /* Unlock the cell. */
    if (lock_unlock(&finger->slock) != 0) error("Failed to unlock cell.");
  }

  /* If we reached the top of the tree, we're done. */
  if (finger == NULL) {
    TIMER_TOC(timer_locktree);
    return 0;
  }

  /* Otherwise, we hit a snag. */
  else {

    /* Undo the holds up to finger. */
    for (struct cell *finger2 = c->parent; finger2 != finger;
         finger2 = finger2->parent)
      atomic_dec(&finger2->shold);

    /* Unlock this cell. */
    if (lock_unlock(&c->slock) != 0) error("Failed to unlock cell.");

    /* Admit defeat. */
    TIMER_TOC(timer_locktree);
    return 1;
  }
}

/**
 * @brief Unlock a cell's parents for access to #part array.
 *
 * @param c The #cell.
 */
void cell_unlocktree(struct cell *c) {

  TIMER_TIC

  /* First of all, try to unlock this cell. */
  if (lock_unlock(&c->lock) != 0) error("Failed to unlock cell.");

  /* Climb up the tree and unhold the parents. */
  for (struct cell *finger = c->parent; finger != NULL; finger = finger->parent)
    atomic_dec(&finger->hold);

  TIMER_TOC(timer_locktree);
}

/**
 * @brief Unlock a cell's parents for access to #gpart array.
 *
 * @param c The #cell.
 */
void cell_gunlocktree(struct cell *c) {

  TIMER_TIC

  /* First of all, try to unlock this cell. */
  if (lock_unlock(&c->glock) != 0) error("Failed to unlock cell.");

  /* Climb up the tree and unhold the parents. */
  for (struct cell *finger = c->parent; finger != NULL; finger = finger->parent)
    atomic_dec(&finger->ghold);

  TIMER_TOC(timer_locktree);
}

/**
 * @brief Unlock a cell's parents for access to its #multipole.
 *
 * @param c The #cell.
 */
void cell_munlocktree(struct cell *c) {

  TIMER_TIC

  /* First of all, try to unlock this cell. */
  if (lock_unlock(&c->mlock) != 0) error("Failed to unlock cell.");

  /* Climb up the tree and unhold the parents. */
  for (struct cell *finger = c->parent; finger != NULL; finger = finger->parent)
    atomic_dec(&finger->mhold);

  TIMER_TOC(timer_locktree);
}

/**
 * @brief Unlock a cell's parents for access to #spart array.
 *
 * @param c The #cell.
 */
void cell_sunlocktree(struct cell *c) {

  TIMER_TIC

  /* First of all, try to unlock this cell. */
  if (lock_unlock(&c->slock) != 0) error("Failed to unlock cell.");

  /* Climb up the tree and unhold the parents. */
  for (struct cell *finger = c->parent; finger != NULL; finger = finger->parent)
    atomic_dec(&finger->shold);

  TIMER_TOC(timer_locktree);
}

/**
 * @brief Sort the parts into eight bins along the given pivots.
 *
 * @param c The #cell array to be sorted.
 * @param parts_offset Offset of the cell parts array relative to the
 *        space's parts array, i.e. c->parts - s->parts.
 * @param sparts_offset Offset of the cell sparts array relative to the
 *        space's sparts array, i.e. c->sparts - s->sparts.
 * @param buff A buffer with at least max(c->count, c->gcount) entries,
 *        used for sorting indices.
 * @param sbuff A buffer with at least max(c->scount, c->gcount) entries,
 *        used for sorting indices for the sparts.
 * @param gbuff A buffer with at least max(c->count, c->gcount) entries,
 *        used for sorting indices for the gparts.
 */
void cell_split(struct cell *c, ptrdiff_t parts_offset, ptrdiff_t sparts_offset,
                struct cell_buff *buff, struct cell_buff *sbuff,
                struct cell_buff *gbuff) {

  const int count = c->count, gcount = c->gcount, scount = c->scount;
  struct part *parts = c->parts;
  struct xpart *xparts = c->xparts;
  struct gpart *gparts = c->gparts;
  struct spart *sparts = c->sparts;
  const double pivot[3] = {c->loc[0] + c->width[0] / 2,
                           c->loc[1] + c->width[1] / 2,
                           c->loc[2] + c->width[2] / 2};
  int bucket_count[8] = {0, 0, 0, 0, 0, 0, 0, 0};
  int bucket_offset[9];

#ifdef SWIFT_DEBUG_CHECKS
  /* Check that the buffs are OK. */
  for (int k = 0; k < count; k++) {
    if (buff[k].x[0] != parts[k].x[0] || buff[k].x[1] != parts[k].x[1] ||
        buff[k].x[2] != parts[k].x[2])
      error("Inconsistent buff contents.");
  }
  for (int k = 0; k < gcount; k++) {
    if (gbuff[k].x[0] != gparts[k].x[0] || gbuff[k].x[1] != gparts[k].x[1] ||
        gbuff[k].x[2] != gparts[k].x[2])
      error("Inconsistent gbuff contents.");
  }
  for (int k = 0; k < scount; k++) {
    if (sbuff[k].x[0] != sparts[k].x[0] || sbuff[k].x[1] != sparts[k].x[1] ||
        sbuff[k].x[2] != sparts[k].x[2])
      error("Inconsistent sbuff contents.");
  }
#endif /* SWIFT_DEBUG_CHECKS */

  /* Fill the buffer with the indices. */
  for (int k = 0; k < count; k++) {
    const int bid = (buff[k].x[0] >= pivot[0]) * 4 +
                    (buff[k].x[1] >= pivot[1]) * 2 + (buff[k].x[2] >= pivot[2]);
    bucket_count[bid]++;
    buff[k].ind = bid;
  }

  /* Set the buffer offsets. */
  bucket_offset[0] = 0;
  for (int k = 1; k <= 8; k++) {
    bucket_offset[k] = bucket_offset[k - 1] + bucket_count[k - 1];
    bucket_count[k - 1] = 0;
  }

  /* Run through the buckets, and swap particles to their correct spot. */
  for (int bucket = 0; bucket < 8; bucket++) {
    for (int k = bucket_offset[bucket] + bucket_count[bucket];
         k < bucket_offset[bucket + 1]; k++) {
      int bid = buff[k].ind;
      if (bid != bucket) {
        struct part part = parts[k];
        struct xpart xpart = xparts[k];
        struct cell_buff temp_buff = buff[k];
        while (bid != bucket) {
          int j = bucket_offset[bid] + bucket_count[bid]++;
          while (buff[j].ind == bid) {
            j++;
            bucket_count[bid]++;
          }
          memswap(&parts[j], &part, sizeof(struct part));
          memswap(&xparts[j], &xpart, sizeof(struct xpart));
          memswap(&buff[j], &temp_buff, sizeof(struct cell_buff));
          if (parts[j].gpart)
            parts[j].gpart->id_or_neg_offset = -(j + parts_offset);
          bid = temp_buff.ind;
        }
        parts[k] = part;
        xparts[k] = xpart;
        buff[k] = temp_buff;
        if (parts[k].gpart)
          parts[k].gpart->id_or_neg_offset = -(k + parts_offset);
      }
      bucket_count[bid]++;
    }
  }

  /* Store the counts and offsets. */
  for (int k = 0; k < 8; k++) {
    c->progeny[k]->count = bucket_count[k];
    c->progeny[k]->parts = &c->parts[bucket_offset[k]];
    c->progeny[k]->xparts = &c->xparts[bucket_offset[k]];
  }

#ifdef SWIFT_DEBUG_CHECKS
  /* Check that the buffs are OK. */
  for (int k = 1; k < count; k++) {
    if (buff[k].ind < buff[k - 1].ind) error("Buff not sorted.");
    if (buff[k].x[0] != parts[k].x[0] || buff[k].x[1] != parts[k].x[1] ||
        buff[k].x[2] != parts[k].x[2])
      error("Inconsistent buff contents (k=%i).", k);
  }

  /* Verify that _all_ the parts have been assigned to a cell. */
  for (int k = 1; k < 8; k++)
    if (&c->progeny[k - 1]->parts[c->progeny[k - 1]->count] !=
        c->progeny[k]->parts)
      error("Particle sorting failed (internal consistency).");
  if (c->progeny[0]->parts != c->parts)
    error("Particle sorting failed (left edge).");
  if (&c->progeny[7]->parts[c->progeny[7]->count] != &c->parts[count])
    error("Particle sorting failed (right edge).");

  /* Verify a few sub-cells. */
  for (int k = 0; k < c->progeny[0]->count; k++)
    if (c->progeny[0]->parts[k].x[0] >= pivot[0] ||
        c->progeny[0]->parts[k].x[1] >= pivot[1] ||
        c->progeny[0]->parts[k].x[2] >= pivot[2])
      error("Sorting failed (progeny=0).");
  for (int k = 0; k < c->progeny[1]->count; k++)
    if (c->progeny[1]->parts[k].x[0] >= pivot[0] ||
        c->progeny[1]->parts[k].x[1] >= pivot[1] ||
        c->progeny[1]->parts[k].x[2] < pivot[2])
      error("Sorting failed (progeny=1).");
  for (int k = 0; k < c->progeny[2]->count; k++)
    if (c->progeny[2]->parts[k].x[0] >= pivot[0] ||
        c->progeny[2]->parts[k].x[1] < pivot[1] ||
        c->progeny[2]->parts[k].x[2] >= pivot[2])
      error("Sorting failed (progeny=2).");
  for (int k = 0; k < c->progeny[3]->count; k++)
    if (c->progeny[3]->parts[k].x[0] >= pivot[0] ||
        c->progeny[3]->parts[k].x[1] < pivot[1] ||
        c->progeny[3]->parts[k].x[2] < pivot[2])
      error("Sorting failed (progeny=3).");
  for (int k = 0; k < c->progeny[4]->count; k++)
    if (c->progeny[4]->parts[k].x[0] < pivot[0] ||
        c->progeny[4]->parts[k].x[1] >= pivot[1] ||
        c->progeny[4]->parts[k].x[2] >= pivot[2])
      error("Sorting failed (progeny=4).");
  for (int k = 0; k < c->progeny[5]->count; k++)
    if (c->progeny[5]->parts[k].x[0] < pivot[0] ||
        c->progeny[5]->parts[k].x[1] >= pivot[1] ||
        c->progeny[5]->parts[k].x[2] < pivot[2])
      error("Sorting failed (progeny=5).");
  for (int k = 0; k < c->progeny[6]->count; k++)
    if (c->progeny[6]->parts[k].x[0] < pivot[0] ||
        c->progeny[6]->parts[k].x[1] < pivot[1] ||
        c->progeny[6]->parts[k].x[2] >= pivot[2])
      error("Sorting failed (progeny=6).");
  for (int k = 0; k < c->progeny[7]->count; k++)
    if (c->progeny[7]->parts[k].x[0] < pivot[0] ||
        c->progeny[7]->parts[k].x[1] < pivot[1] ||
        c->progeny[7]->parts[k].x[2] < pivot[2])
      error("Sorting failed (progeny=7).");
#endif

  /* Now do the same song and dance for the sparts. */
  for (int k = 0; k < 8; k++) bucket_count[k] = 0;

  /* Fill the buffer with the indices. */
  for (int k = 0; k < scount; k++) {
    const int bid = (sbuff[k].x[0] > pivot[0]) * 4 +
                    (sbuff[k].x[1] > pivot[1]) * 2 + (sbuff[k].x[2] > pivot[2]);
    bucket_count[bid]++;
    sbuff[k].ind = bid;
  }

  /* Set the buffer offsets. */
  bucket_offset[0] = 0;
  for (int k = 1; k <= 8; k++) {
    bucket_offset[k] = bucket_offset[k - 1] + bucket_count[k - 1];
    bucket_count[k - 1] = 0;
  }

  /* Run through the buckets, and swap particles to their correct spot. */
  for (int bucket = 0; bucket < 8; bucket++) {
    for (int k = bucket_offset[bucket] + bucket_count[bucket];
         k < bucket_offset[bucket + 1]; k++) {
      int bid = sbuff[k].ind;
      if (bid != bucket) {
        struct spart spart = sparts[k];
        struct cell_buff temp_buff = sbuff[k];
        while (bid != bucket) {
          int j = bucket_offset[bid] + bucket_count[bid]++;
          while (sbuff[j].ind == bid) {
            j++;
            bucket_count[bid]++;
          }
          memswap(&sparts[j], &spart, sizeof(struct spart));
          memswap(&sbuff[j], &temp_buff, sizeof(struct cell_buff));
          if (sparts[j].gpart)
            sparts[j].gpart->id_or_neg_offset = -(j + sparts_offset);
          bid = temp_buff.ind;
        }
        sparts[k] = spart;
        sbuff[k] = temp_buff;
        if (sparts[k].gpart)
          sparts[k].gpart->id_or_neg_offset = -(k + sparts_offset);
      }
      bucket_count[bid]++;
    }
  }

  /* Store the counts and offsets. */
  for (int k = 0; k < 8; k++) {
    c->progeny[k]->scount = bucket_count[k];
    c->progeny[k]->sparts = &c->sparts[bucket_offset[k]];
  }

  /* Finally, do the same song and dance for the gparts. */
  for (int k = 0; k < 8; k++) bucket_count[k] = 0;

  /* Fill the buffer with the indices. */
  for (int k = 0; k < gcount; k++) {
    const int bid = (gbuff[k].x[0] > pivot[0]) * 4 +
                    (gbuff[k].x[1] > pivot[1]) * 2 + (gbuff[k].x[2] > pivot[2]);
    bucket_count[bid]++;
    gbuff[k].ind = bid;
  }

  /* Set the buffer offsets. */
  bucket_offset[0] = 0;
  for (int k = 1; k <= 8; k++) {
    bucket_offset[k] = bucket_offset[k - 1] + bucket_count[k - 1];
    bucket_count[k - 1] = 0;
  }

  /* Run through the buckets, and swap particles to their correct spot. */
  for (int bucket = 0; bucket < 8; bucket++) {
    for (int k = bucket_offset[bucket] + bucket_count[bucket];
         k < bucket_offset[bucket + 1]; k++) {
      int bid = gbuff[k].ind;
      if (bid != bucket) {
        struct gpart gpart = gparts[k];
        struct cell_buff temp_buff = gbuff[k];
        while (bid != bucket) {
          int j = bucket_offset[bid] + bucket_count[bid]++;
          while (gbuff[j].ind == bid) {
            j++;
            bucket_count[bid]++;
          }
          memswap(&gparts[j], &gpart, sizeof(struct gpart));
          memswap(&gbuff[j], &temp_buff, sizeof(struct cell_buff));
          if (gparts[j].type == swift_type_gas) {
            parts[-gparts[j].id_or_neg_offset - parts_offset].gpart =
                &gparts[j];
          } else if (gparts[j].type == swift_type_stars) {
            sparts[-gparts[j].id_or_neg_offset - sparts_offset].gpart =
                &gparts[j];
          }
          bid = temp_buff.ind;
        }
        gparts[k] = gpart;
        gbuff[k] = temp_buff;
        if (gparts[k].type == swift_type_gas) {
          parts[-gparts[k].id_or_neg_offset - parts_offset].gpart = &gparts[k];
        } else if (gparts[k].type == swift_type_stars) {
          sparts[-gparts[k].id_or_neg_offset - sparts_offset].gpart =
              &gparts[k];
        }
      }
      bucket_count[bid]++;
    }
  }

  /* Store the counts and offsets. */
  for (int k = 0; k < 8; k++) {
    c->progeny[k]->gcount = bucket_count[k];
    c->progeny[k]->gparts = &c->gparts[bucket_offset[k]];
  }
}

/**
 * @brief Sanitizes the smoothing length values of cells by setting large
 * outliers to more sensible values.
 *
 * Each cell with <1000 part will be processed. We limit h to be the size of
 * the cell and replace 0s with a good estimate.
 *
 * @param c The cell.
 * @param treated Has the cell already been sanitized at this level ?
 */
void cell_sanitize(struct cell *c, int treated) {

  const int count = c->count;
  struct part *parts = c->parts;
  float h_max = 0.f;

  /* Treat cells will <1000 particles */
  if (count < 1000 && !treated) {

    /* Get an upper bound on h */
    const float upper_h_max = c->dmin / (1.2f * kernel_gamma);

    /* Apply it */
    for (int i = 0; i < count; ++i) {
      if (parts[i].h == 0.f || parts[i].h > upper_h_max)
        parts[i].h = upper_h_max;
    }
  }

  /* Recurse and gather the new h_max values */
  if (c->split) {

    for (int k = 0; k < 8; ++k) {
      if (c->progeny[k] != NULL) {

        /* Recurse */
        cell_sanitize(c->progeny[k], (count < 1000));

        /* And collect */
        h_max = max(h_max, c->progeny[k]->h_max);
      }
    }
  } else {

    /* Get the new value of h_max */
    for (int i = 0; i < count; ++i) h_max = max(h_max, parts[i].h);
  }

  /* Record the change */
  c->h_max = h_max;
}

/**
 * @brief Cleans the links in a given cell.
 *
 * @param c Cell to act upon
 * @param data Unused parameter
 */
void cell_clean_links(struct cell *c, void *data) {
  c->density = NULL;
  c->gradient = NULL;
  c->force = NULL;
  c->grav = NULL;
  c->grav_mm = NULL;
}

/**
 * @brief Checks that the #part in a cell are at the
 * current point in time
 *
 * Calls error() if the cell is not at the current time.
 *
 * @param c Cell to act upon
 * @param data The current time on the integer time-line
 */
void cell_check_part_drift_point(struct cell *c, void *data) {

#ifdef SWIFT_DEBUG_CHECKS

  const integertime_t ti_drift = *(integertime_t *)data;

  /* Only check local cells */
  if (c->nodeID != engine_rank) return;

  if (c->ti_old_part != ti_drift)
    error("Cell in an incorrect time-zone! c->ti_old_part=%lld ti_drift=%lld",
          c->ti_old_part, ti_drift);

  for (int i = 0; i < c->count; ++i)
    if (c->parts[i].ti_drift != ti_drift)
      error("part in an incorrect time-zone! p->ti_drift=%lld ti_drift=%lld",
            c->parts[i].ti_drift, ti_drift);
#else
  error("Calling debugging code without debugging flag activated.");
#endif
}

/**
 * @brief Checks that the #gpart and #spart in a cell are at the
 * current point in time
 *
 * Calls error() if the cell is not at the current time.
 *
 * @param c Cell to act upon
 * @param data The current time on the integer time-line
 */
void cell_check_gpart_drift_point(struct cell *c, void *data) {

#ifdef SWIFT_DEBUG_CHECKS

  const integertime_t ti_drift = *(integertime_t *)data;

  /* Only check local cells */
  if (c->nodeID != engine_rank) return;

  if (c->ti_old_gpart != ti_drift)
    error("Cell in an incorrect time-zone! c->ti_old_gpart=%lld ti_drift=%lld",
          c->ti_old_gpart, ti_drift);

  for (int i = 0; i < c->gcount; ++i)
    if (c->gparts[i].ti_drift != ti_drift)
      error("g-part in an incorrect time-zone! gp->ti_drift=%lld ti_drift=%lld",
            c->gparts[i].ti_drift, ti_drift);

  for (int i = 0; i < c->scount; ++i)
    if (c->sparts[i].ti_drift != ti_drift)
      error("s-part in an incorrect time-zone! sp->ti_drift=%lld ti_drift=%lld",
            c->sparts[i].ti_drift, ti_drift);
#else
  error("Calling debugging code without debugging flag activated.");
#endif
}

/**
 * @brief Checks that the multipole of a cell is at the current point in time
 *
 * Calls error() if the cell is not at the current time.
 *
 * @param c Cell to act upon
 * @param data The current time on the integer time-line
 */
void cell_check_multipole_drift_point(struct cell *c, void *data) {

#ifdef SWIFT_DEBUG_CHECKS

  const integertime_t ti_drift = *(integertime_t *)data;

  if (c->ti_old_multipole != ti_drift)
    error(
        "Cell multipole in an incorrect time-zone! c->ti_old_multipole=%lld "
        "ti_drift=%lld (depth=%d)",
        c->ti_old_multipole, ti_drift, c->depth);

#else
  error("Calling debugging code without debugging flag activated.");
#endif
}

/**
 * @brief Resets all the individual cell task counters to 0.
 *
 * Should only be used for debugging purposes.
 *
 * @param c The #cell to reset.
 */
void cell_reset_task_counters(struct cell *c) {

#ifdef SWIFT_DEBUG_CHECKS
  for (int t = 0; t < task_type_count; ++t) c->tasks_executed[t] = 0;
  for (int t = 0; t < task_subtype_count; ++t) c->subtasks_executed[t] = 0;
#else
  error("Calling debugging code without debugging flag activated.");
#endif
}

/**
 * @brief Recursively construct all the multipoles in a cell hierarchy.
 *
 * @param c The #cell.
 * @param ti_current The current integer time.
 */
void cell_make_multipoles(struct cell *c, integertime_t ti_current) {

  /* Reset everything */
  gravity_reset(c->multipole);

  if (c->split) {

    /* Start by recursing */
    for (int k = 0; k < 8; ++k) {
      if (c->progeny[k] != NULL)
        cell_make_multipoles(c->progeny[k], ti_current);
    }

    /* Compute CoM of all progenies */
    double CoM[3] = {0., 0., 0.};
    double mass = 0.;

    for (int k = 0; k < 8; ++k) {
      if (c->progeny[k] != NULL) {
        const struct gravity_tensors *m = c->progeny[k]->multipole;
        CoM[0] += m->CoM[0] * m->m_pole.M_000;
        CoM[1] += m->CoM[1] * m->m_pole.M_000;
        CoM[2] += m->CoM[2] * m->m_pole.M_000;
        mass += m->m_pole.M_000;
      }
    }

    const double mass_inv = 1. / mass;
    c->multipole->CoM[0] = CoM[0] * mass_inv;
    c->multipole->CoM[1] = CoM[1] * mass_inv;
    c->multipole->CoM[2] = CoM[2] * mass_inv;

    /* Now shift progeny multipoles and add them up */
    struct multipole temp;
    double r_max = 0.;
    for (int k = 0; k < 8; ++k) {
      if (c->progeny[k] != NULL) {
        const struct cell *cp = c->progeny[k];
        const struct multipole *m = &cp->multipole->m_pole;

        /* Contribution to multipole */
        gravity_M2M(&temp, m, c->multipole->CoM, cp->multipole->CoM);
        gravity_multipole_add(&c->multipole->m_pole, &temp);

        /* Upper limit of max CoM<->gpart distance */
        const double dx = c->multipole->CoM[0] - cp->multipole->CoM[0];
        const double dy = c->multipole->CoM[1] - cp->multipole->CoM[1];
        const double dz = c->multipole->CoM[2] - cp->multipole->CoM[2];
        const double r2 = dx * dx + dy * dy + dz * dz;
        r_max = max(r_max, cp->multipole->r_max + sqrt(r2));
      }
    }
    /* Alternative upper limit of max CoM<->gpart distance */
    const double dx = c->multipole->CoM[0] > c->loc[0] + c->width[0] * 0.5
                          ? c->multipole->CoM[0] - c->loc[0]
                          : c->loc[0] + c->width[0] - c->multipole->CoM[0];
    const double dy = c->multipole->CoM[1] > c->loc[1] + c->width[1] * 0.5
                          ? c->multipole->CoM[1] - c->loc[1]
                          : c->loc[1] + c->width[1] - c->multipole->CoM[1];
    const double dz = c->multipole->CoM[2] > c->loc[2] + c->width[2] * 0.5
                          ? c->multipole->CoM[2] - c->loc[2]
                          : c->loc[2] + c->width[2] - c->multipole->CoM[2];

    /* Take minimum of both limits */
    c->multipole->r_max = min(r_max, sqrt(dx * dx + dy * dy + dz * dz));

  } else {

    if (c->gcount > 0) {
      gravity_P2M(c->multipole, c->gparts, c->gcount);
      const double dx = c->multipole->CoM[0] > c->loc[0] + c->width[0] * 0.5
                            ? c->multipole->CoM[0] - c->loc[0]
                            : c->loc[0] + c->width[0] - c->multipole->CoM[0];
      const double dy = c->multipole->CoM[1] > c->loc[1] + c->width[1] * 0.5
                            ? c->multipole->CoM[1] - c->loc[1]
                            : c->loc[1] + c->width[1] - c->multipole->CoM[1];
      const double dz = c->multipole->CoM[2] > c->loc[2] + c->width[2] * 0.5
                            ? c->multipole->CoM[2] - c->loc[2]
                            : c->loc[2] + c->width[2] - c->multipole->CoM[2];
      c->multipole->r_max = sqrt(dx * dx + dy * dy + dz * dz);
    } else {
      gravity_multipole_init(&c->multipole->m_pole);
      c->multipole->CoM[0] = c->loc[0] + c->width[0] * 0.5;
      c->multipole->CoM[1] = c->loc[1] + c->width[1] * 0.5;
      c->multipole->CoM[2] = c->loc[2] + c->width[2] * 0.5;
      c->multipole->r_max = 0.;
    }
  }

  /* Also update the values at rebuild time */
  c->multipole->r_max_rebuild = c->multipole->r_max;
  c->multipole->CoM_rebuild[0] = c->multipole->CoM[0];
  c->multipole->CoM_rebuild[1] = c->multipole->CoM[1];
  c->multipole->CoM_rebuild[2] = c->multipole->CoM[2];

  c->ti_old_multipole = ti_current;
}

/**
 * @brief Recursively verify that the multipoles are the sum of their progenies.
 *
 * This function does not check whether the multipoles match the particle
 * content as we may not have received the particles.
 *
 * @param c The #cell to recursively search and verify.
 */
void cell_check_foreign_multipole(const struct cell *c) {

#ifdef SWIFT_DEBUG_CHECKS

  if (c->split) {

    double M_000 = 0.;
    long long num_gpart = 0;

    for (int k = 0; k < 8; k++) {
      const struct cell *cp = c->progeny[k];

      if (cp != NULL) {

        /* Check the mass */
        M_000 += cp->multipole->m_pole.M_000;

        /* Check the number of particles */
        num_gpart += cp->multipole->m_pole.num_gpart;

        /* Now recurse */
        cell_check_foreign_multipole(cp);
      }
    }

    if (num_gpart != c->multipole->m_pole.num_gpart)
      error("Sum of particles in progenies does not match");
  }

#else
  error("Calling debugging code without debugging flag activated.");
#endif
}

/**
 * @brief Computes the multi-pole brutally and compare to the
 * recursively computed one.
 *
 * @param c Cell to act upon
 */
void cell_check_multipole(struct cell *c) {

#ifdef SWIFT_DEBUG_CHECKS
  struct gravity_tensors ma;
  const double tolerance = 1e-3; /* Relative */

  /* First recurse */
  if (c->split)
    for (int k = 0; k < 8; k++)
      if (c->progeny[k] != NULL) cell_check_multipole(c->progeny[k]);

  if (c->gcount > 0) {

    /* Brute-force calculation */
    gravity_P2M(&ma, c->gparts, c->gcount);

    /* Now  compare the multipole expansion */
    if (!gravity_multipole_equal(&ma, c->multipole, tolerance)) {
      message("Multipoles are not equal at depth=%d! tol=%f", c->depth,
              tolerance);
      message("Correct answer:");
      gravity_multipole_print(&ma.m_pole);
      message("Recursive multipole:");
      gravity_multipole_print(&c->multipole->m_pole);
      error("Aborting");
    }

    /* Check that the upper limit of r_max is good enough */
    if (!(1.1 * c->multipole->r_max >= ma.r_max)) {
      error("Upper-limit r_max=%e too small. Should be >=%e.",
            c->multipole->r_max, ma.r_max);
    } else if (c->multipole->r_max * c->multipole->r_max >
               3. * c->width[0] * c->width[0]) {
      error("r_max=%e larger than cell diagonal %e.", c->multipole->r_max,
            sqrt(3. * c->width[0] * c->width[0]));
    }
  }
#else
  error("Calling debugging code without debugging flag activated.");
#endif
}

/**
 * @brief Frees up the memory allocated for this #cell.
 *
 * @param c The #cell.
 */
void cell_clean(struct cell *c) {

  for (int i = 0; i < 13; i++)
    if (c->sort[i] != NULL) {
      free(c->sort[i]);
      c->sort[i] = NULL;
    }

  /* Recurse */
  for (int k = 0; k < 8; k++)
    if (c->progeny[k]) cell_clean(c->progeny[k]);
}

/**
 * @brief Clear the drift flags on the given cell.
 */
void cell_clear_drift_flags(struct cell *c, void *data) {
  c->do_drift = 0;
  c->do_sub_drift = 0;
  c->do_grav_drift = 0;
  c->do_grav_sub_drift = 0;
}

/**
 * @brief Activate the #part drifts on the given cell.
 */
void cell_activate_drift_part(struct cell *c, struct scheduler *s) {

  /* If this cell is already marked for drift, quit early. */
  if (c->do_drift) return;

  /* Mark this cell for drifting. */
  c->do_drift = 1;

  /* Set the do_sub_drifts all the way up and activate the super drift
     if this has not yet been done. */
  if (c == c->super_hydro) {
#ifdef SWIFT_DEBUG_CHECKS
    if (c->drift_part == NULL)
      error("Trying to activate un-existing c->drift_part");
#endif
    scheduler_activate(s, c->drift_part);
  } else {
    for (struct cell *parent = c->parent;
         parent != NULL && !parent->do_sub_drift; parent = parent->parent) {
      parent->do_sub_drift = 1;
      if (parent == c->super_hydro) {
#ifdef SWIFT_DEBUG_CHECKS
        if (parent->drift_part == NULL)
          error("Trying to activate un-existing parent->drift_part");
#endif
        scheduler_activate(s, parent->drift_part);
        break;
      }
    }
  }
}

/**
 * @brief Activate the #gpart drifts on the given cell.
 */
void cell_activate_drift_gpart(struct cell *c, struct scheduler *s) {

  /* If this cell is already marked for drift, quit early. */
  if (c->do_grav_drift) return;

  /* Mark this cell for drifting. */
  c->do_grav_drift = 1;

  /* Set the do_grav_sub_drifts all the way up and activate the super drift
     if this has not yet been done. */
  if (c == c->super_gravity) {
#ifdef SWIFT_DEBUG_CHECKS
    if (c->drift_gpart == NULL)
      error("Trying to activate un-existing c->drift_gpart");
#endif
    scheduler_activate(s, c->drift_gpart);
  } else {
    for (struct cell *parent = c->parent;
         parent != NULL && !parent->do_grav_sub_drift;
         parent = parent->parent) {
      parent->do_grav_sub_drift = 1;
      if (parent == c->super_gravity) {
#ifdef SWIFT_DEBUG_CHECKS
        if (parent->drift_gpart == NULL)
          error("Trying to activate un-existing parent->drift_gpart");
#endif
        scheduler_activate(s, parent->drift_gpart);
        break;
      }
    }
  }
}

/**
 * @brief Activate the sorts up a cell hierarchy.
 */
void cell_activate_sorts_up(struct cell *c, struct scheduler *s) {

  if (c == c->super_hydro) {
#ifdef SWIFT_DEBUG_CHECKS
    if (c->sorts == NULL) error("Trying to activate un-existing c->sorts");
#endif
    scheduler_activate(s, c->sorts);
    if (c->nodeID == engine_rank) cell_activate_drift_part(c, s);
  } else {

    for (struct cell *parent = c->parent;
         parent != NULL && !parent->do_sub_sort; parent = parent->parent) {
      parent->do_sub_sort = 1;
      if (parent == c->super_hydro) {
#ifdef SWIFT_DEBUG_CHECKS
        if (parent->sorts == NULL)
          error("Trying to activate un-existing parents->sorts");
#endif
        scheduler_activate(s, parent->sorts);
        if (parent->nodeID == engine_rank) cell_activate_drift_part(parent, s);
        break;
      }
    }
  }
}

/**
 * @brief Activate the sorts on a given cell, if needed.
 */
void cell_activate_sorts(struct cell *c, int sid, struct scheduler *s) {

  /* Do we need to re-sort? */
  if (c->dx_max_sort > space_maxreldx * c->dmin) {

    /* Climb up the tree to active the sorts in that direction */
    for (struct cell *finger = c; finger != NULL; finger = finger->parent) {
      if (finger->requires_sorts) {
        atomic_or(&finger->do_sort, finger->requires_sorts);
        cell_activate_sorts_up(finger, s);
      }
      finger->sorted = 0;
    }
  }

  /* Has this cell been sorted at all for the given sid? */
  if (!(c->sorted & (1 << sid)) || c->nodeID != engine_rank) {
    atomic_or(&c->do_sort, (1 << sid));
    cell_activate_sorts_up(c, s);
  }
}

/**
 * @brief Traverse a sub-cell task and activate the hydro drift tasks that are
 * required by a hydro task
 *
 * @param ci The first #cell we recurse in.
 * @param cj The second #cell we recurse in.
 * @param s The task #scheduler.
 */
void cell_activate_subcell_hydro_tasks(struct cell *ci, struct cell *cj,
                                       struct scheduler *s) {
  const struct engine *e = s->space->e;

  /* Store the current dx_max and h_max values. */
  ci->dx_max_old = ci->dx_max_part;
  ci->h_max_old = ci->h_max;
  if (cj != NULL) {
    cj->dx_max_old = cj->dx_max_part;
    cj->h_max_old = cj->h_max;
  }

  /* Self interaction? */
  if (cj == NULL) {

    /* Do anything? */
    if (ci->count == 0 || !cell_is_active_hydro(ci, e)) return;

    /* Recurse? */
    if (cell_can_recurse_in_self_hydro_task(ci)) {

      /* Loop over all progenies and pairs of progenies */
      for (int j = 0; j < 8; j++) {
        if (ci->progeny[j] != NULL) {
          cell_activate_subcell_hydro_tasks(ci->progeny[j], NULL, s);
          for (int k = j + 1; k < 8; k++)
            if (ci->progeny[k] != NULL)
              cell_activate_subcell_hydro_tasks(ci->progeny[j], ci->progeny[k],
                                                s);
        }
      }
    } else {

      /* We have reached the bottom of the tree: activate drift */
      cell_activate_drift_part(ci, s);
    }
  }

  /* Otherwise, pair interation */
  else {

    /* Should we even bother? */
    if (!cell_is_active_hydro(ci, e) && !cell_is_active_hydro(cj, e)) return;
    if (ci->count == 0 || cj->count == 0) return;

    /* Get the orientation of the pair. */
    double shift[3];
    int sid = space_getsid(s->space, &ci, &cj, shift);

    /* recurse? */
    if (cell_can_recurse_in_pair_hydro_task(ci) &&
        cell_can_recurse_in_pair_hydro_task(cj)) {

      /* Different types of flags. */
      switch (sid) {

        /* Regular sub-cell interactions of a single cell. */
        case 0: /* (  1 ,  1 ,  1 ) */
          if (ci->progeny[7] != NULL && cj->progeny[0] != NULL)
            cell_activate_subcell_hydro_tasks(ci->progeny[7], cj->progeny[0],
                                              s);
          break;

        case 1: /* (  1 ,  1 ,  0 ) */
          if (ci->progeny[6] != NULL && cj->progeny[0] != NULL)
            cell_activate_subcell_hydro_tasks(ci->progeny[6], cj->progeny[0],
                                              s);
          if (ci->progeny[6] != NULL && cj->progeny[1] != NULL)
            cell_activate_subcell_hydro_tasks(ci->progeny[6], cj->progeny[1],
                                              s);
          if (ci->progeny[7] != NULL && cj->progeny[0] != NULL)
            cell_activate_subcell_hydro_tasks(ci->progeny[7], cj->progeny[0],
                                              s);
          if (ci->progeny[7] != NULL && cj->progeny[1] != NULL)
            cell_activate_subcell_hydro_tasks(ci->progeny[7], cj->progeny[1],
                                              s);
          break;

        case 2: /* (  1 ,  1 , -1 ) */
          if (ci->progeny[6] != NULL && cj->progeny[1] != NULL)
            cell_activate_subcell_hydro_tasks(ci->progeny[6], cj->progeny[1],
                                              s);
          break;

        case 3: /* (  1 ,  0 ,  1 ) */
          if (ci->progeny[5] != NULL && cj->progeny[0] != NULL)
            cell_activate_subcell_hydro_tasks(ci->progeny[5], cj->progeny[0],
                                              s);
          if (ci->progeny[5] != NULL && cj->progeny[2] != NULL)
            cell_activate_subcell_hydro_tasks(ci->progeny[5], cj->progeny[2],
                                              s);
          if (ci->progeny[7] != NULL && cj->progeny[0] != NULL)
            cell_activate_subcell_hydro_tasks(ci->progeny[7], cj->progeny[0],
                                              s);
          if (ci->progeny[7] != NULL && cj->progeny[2] != NULL)
            cell_activate_subcell_hydro_tasks(ci->progeny[7], cj->progeny[2],
                                              s);
          break;

        case 4: /* (  1 ,  0 ,  0 ) */
          if (ci->progeny[4] != NULL && cj->progeny[0] != NULL)
            cell_activate_subcell_hydro_tasks(ci->progeny[4], cj->progeny[0],
                                              s);
          if (ci->progeny[4] != NULL && cj->progeny[1] != NULL)
            cell_activate_subcell_hydro_tasks(ci->progeny[4], cj->progeny[1],
                                              s);
          if (ci->progeny[4] != NULL && cj->progeny[2] != NULL)
            cell_activate_subcell_hydro_tasks(ci->progeny[4], cj->progeny[2],
                                              s);
          if (ci->progeny[4] != NULL && cj->progeny[3] != NULL)
            cell_activate_subcell_hydro_tasks(ci->progeny[4], cj->progeny[3],
                                              s);
          if (ci->progeny[5] != NULL && cj->progeny[0] != NULL)
            cell_activate_subcell_hydro_tasks(ci->progeny[5], cj->progeny[0],
                                              s);
          if (ci->progeny[5] != NULL && cj->progeny[1] != NULL)
            cell_activate_subcell_hydro_tasks(ci->progeny[5], cj->progeny[1],
                                              s);
          if (ci->progeny[5] != NULL && cj->progeny[2] != NULL)
            cell_activate_subcell_hydro_tasks(ci->progeny[5], cj->progeny[2],
                                              s);
          if (ci->progeny[5] != NULL && cj->progeny[3] != NULL)
            cell_activate_subcell_hydro_tasks(ci->progeny[5], cj->progeny[3],
                                              s);
          if (ci->progeny[6] != NULL && cj->progeny[0] != NULL)
            cell_activate_subcell_hydro_tasks(ci->progeny[6], cj->progeny[0],
                                              s);
          if (ci->progeny[6] != NULL && cj->progeny[1] != NULL)
            cell_activate_subcell_hydro_tasks(ci->progeny[6], cj->progeny[1],
                                              s);
          if (ci->progeny[6] != NULL && cj->progeny[2] != NULL)
            cell_activate_subcell_hydro_tasks(ci->progeny[6], cj->progeny[2],
                                              s);
          if (ci->progeny[6] != NULL && cj->progeny[3] != NULL)
            cell_activate_subcell_hydro_tasks(ci->progeny[6], cj->progeny[3],
                                              s);
          if (ci->progeny[7] != NULL && cj->progeny[0] != NULL)
            cell_activate_subcell_hydro_tasks(ci->progeny[7], cj->progeny[0],
                                              s);
          if (ci->progeny[7] != NULL && cj->progeny[1] != NULL)
            cell_activate_subcell_hydro_tasks(ci->progeny[7], cj->progeny[1],
                                              s);
          if (ci->progeny[7] != NULL && cj->progeny[2] != NULL)
            cell_activate_subcell_hydro_tasks(ci->progeny[7], cj->progeny[2],
                                              s);
          if (ci->progeny[7] != NULL && cj->progeny[3] != NULL)
            cell_activate_subcell_hydro_tasks(ci->progeny[7], cj->progeny[3],
                                              s);
          break;

        case 5: /* (  1 ,  0 , -1 ) */
          if (ci->progeny[4] != NULL && cj->progeny[1] != NULL)
            cell_activate_subcell_hydro_tasks(ci->progeny[4], cj->progeny[1],
                                              s);
          if (ci->progeny[4] != NULL && cj->progeny[3] != NULL)
            cell_activate_subcell_hydro_tasks(ci->progeny[4], cj->progeny[3],
                                              s);
          if (ci->progeny[6] != NULL && cj->progeny[1] != NULL)
            cell_activate_subcell_hydro_tasks(ci->progeny[6], cj->progeny[1],
                                              s);
          if (ci->progeny[6] != NULL && cj->progeny[3] != NULL)
            cell_activate_subcell_hydro_tasks(ci->progeny[6], cj->progeny[3],
                                              s);
          break;

        case 6: /* (  1 , -1 ,  1 ) */
          if (ci->progeny[5] != NULL && cj->progeny[2] != NULL)
            cell_activate_subcell_hydro_tasks(ci->progeny[5], cj->progeny[2],
                                              s);
          break;

        case 7: /* (  1 , -1 ,  0 ) */
          if (ci->progeny[4] != NULL && cj->progeny[2] != NULL)
            cell_activate_subcell_hydro_tasks(ci->progeny[4], cj->progeny[2],
                                              s);
          if (ci->progeny[4] != NULL && cj->progeny[3] != NULL)
            cell_activate_subcell_hydro_tasks(ci->progeny[4], cj->progeny[3],
                                              s);
          if (ci->progeny[5] != NULL && cj->progeny[2] != NULL)
            cell_activate_subcell_hydro_tasks(ci->progeny[5], cj->progeny[2],
                                              s);
          if (ci->progeny[5] != NULL && cj->progeny[3] != NULL)
            cell_activate_subcell_hydro_tasks(ci->progeny[5], cj->progeny[3],
                                              s);
          break;

        case 8: /* (  1 , -1 , -1 ) */
          if (ci->progeny[4] != NULL && cj->progeny[3] != NULL)
            cell_activate_subcell_hydro_tasks(ci->progeny[4], cj->progeny[3],
                                              s);
          break;

        case 9: /* (  0 ,  1 ,  1 ) */
          if (ci->progeny[3] != NULL && cj->progeny[0] != NULL)
            cell_activate_subcell_hydro_tasks(ci->progeny[3], cj->progeny[0],
                                              s);
          if (ci->progeny[3] != NULL && cj->progeny[4] != NULL)
            cell_activate_subcell_hydro_tasks(ci->progeny[3], cj->progeny[4],
                                              s);
          if (ci->progeny[7] != NULL && cj->progeny[0] != NULL)
            cell_activate_subcell_hydro_tasks(ci->progeny[7], cj->progeny[0],
                                              s);
          if (ci->progeny[7] != NULL && cj->progeny[4] != NULL)
            cell_activate_subcell_hydro_tasks(ci->progeny[7], cj->progeny[4],
                                              s);
          break;

        case 10: /* (  0 ,  1 ,  0 ) */
          if (ci->progeny[2] != NULL && cj->progeny[0] != NULL)
            cell_activate_subcell_hydro_tasks(ci->progeny[2], cj->progeny[0],
                                              s);
          if (ci->progeny[2] != NULL && cj->progeny[1] != NULL)
            cell_activate_subcell_hydro_tasks(ci->progeny[2], cj->progeny[1],
                                              s);
          if (ci->progeny[2] != NULL && cj->progeny[4] != NULL)
            cell_activate_subcell_hydro_tasks(ci->progeny[2], cj->progeny[4],
                                              s);
          if (ci->progeny[2] != NULL && cj->progeny[5] != NULL)
            cell_activate_subcell_hydro_tasks(ci->progeny[2], cj->progeny[5],
                                              s);
          if (ci->progeny[3] != NULL && cj->progeny[0] != NULL)
            cell_activate_subcell_hydro_tasks(ci->progeny[3], cj->progeny[0],
                                              s);
          if (ci->progeny[3] != NULL && cj->progeny[1] != NULL)
            cell_activate_subcell_hydro_tasks(ci->progeny[3], cj->progeny[1],
                                              s);
          if (ci->progeny[3] != NULL && cj->progeny[4] != NULL)
            cell_activate_subcell_hydro_tasks(ci->progeny[3], cj->progeny[4],
                                              s);
          if (ci->progeny[3] != NULL && cj->progeny[5] != NULL)
            cell_activate_subcell_hydro_tasks(ci->progeny[3], cj->progeny[5],
                                              s);
          if (ci->progeny[6] != NULL && cj->progeny[0] != NULL)
            cell_activate_subcell_hydro_tasks(ci->progeny[6], cj->progeny[0],
                                              s);
          if (ci->progeny[6] != NULL && cj->progeny[1] != NULL)
            cell_activate_subcell_hydro_tasks(ci->progeny[6], cj->progeny[1],
                                              s);
          if (ci->progeny[6] != NULL && cj->progeny[4] != NULL)
            cell_activate_subcell_hydro_tasks(ci->progeny[6], cj->progeny[4],
                                              s);
          if (ci->progeny[6] != NULL && cj->progeny[5] != NULL)
            cell_activate_subcell_hydro_tasks(ci->progeny[6], cj->progeny[5],
                                              s);
          if (ci->progeny[7] != NULL && cj->progeny[0] != NULL)
            cell_activate_subcell_hydro_tasks(ci->progeny[7], cj->progeny[0],
                                              s);
          if (ci->progeny[7] != NULL && cj->progeny[1] != NULL)
            cell_activate_subcell_hydro_tasks(ci->progeny[7], cj->progeny[1],
                                              s);
          if (ci->progeny[7] != NULL && cj->progeny[4] != NULL)
            cell_activate_subcell_hydro_tasks(ci->progeny[7], cj->progeny[4],
                                              s);
          if (ci->progeny[7] != NULL && cj->progeny[5] != NULL)
            cell_activate_subcell_hydro_tasks(ci->progeny[7], cj->progeny[5],
                                              s);
          break;

        case 11: /* (  0 ,  1 , -1 ) */
          if (ci->progeny[2] != NULL && cj->progeny[1] != NULL)
            cell_activate_subcell_hydro_tasks(ci->progeny[2], cj->progeny[1],
                                              s);
          if (ci->progeny[2] != NULL && cj->progeny[5] != NULL)
            cell_activate_subcell_hydro_tasks(ci->progeny[2], cj->progeny[5],
                                              s);
          if (ci->progeny[6] != NULL && cj->progeny[1] != NULL)
            cell_activate_subcell_hydro_tasks(ci->progeny[6], cj->progeny[1],
                                              s);
          if (ci->progeny[6] != NULL && cj->progeny[5] != NULL)
            cell_activate_subcell_hydro_tasks(ci->progeny[6], cj->progeny[5],
                                              s);
          break;

        case 12: /* (  0 ,  0 ,  1 ) */
          if (ci->progeny[1] != NULL && cj->progeny[0] != NULL)
            cell_activate_subcell_hydro_tasks(ci->progeny[1], cj->progeny[0],
                                              s);
          if (ci->progeny[1] != NULL && cj->progeny[2] != NULL)
            cell_activate_subcell_hydro_tasks(ci->progeny[1], cj->progeny[2],
                                              s);
          if (ci->progeny[1] != NULL && cj->progeny[4] != NULL)
            cell_activate_subcell_hydro_tasks(ci->progeny[1], cj->progeny[4],
                                              s);
          if (ci->progeny[1] != NULL && cj->progeny[6] != NULL)
            cell_activate_subcell_hydro_tasks(ci->progeny[1], cj->progeny[6],
                                              s);
          if (ci->progeny[3] != NULL && cj->progeny[0] != NULL)
            cell_activate_subcell_hydro_tasks(ci->progeny[3], cj->progeny[0],
                                              s);
          if (ci->progeny[3] != NULL && cj->progeny[2] != NULL)
            cell_activate_subcell_hydro_tasks(ci->progeny[3], cj->progeny[2],
                                              s);
          if (ci->progeny[3] != NULL && cj->progeny[4] != NULL)
            cell_activate_subcell_hydro_tasks(ci->progeny[3], cj->progeny[4],
                                              s);
          if (ci->progeny[3] != NULL && cj->progeny[6] != NULL)
            cell_activate_subcell_hydro_tasks(ci->progeny[3], cj->progeny[6],
                                              s);
          if (ci->progeny[5] != NULL && cj->progeny[0] != NULL)
            cell_activate_subcell_hydro_tasks(ci->progeny[5], cj->progeny[0],
                                              s);
          if (ci->progeny[5] != NULL && cj->progeny[2] != NULL)
            cell_activate_subcell_hydro_tasks(ci->progeny[5], cj->progeny[2],
                                              s);
          if (ci->progeny[5] != NULL && cj->progeny[4] != NULL)
            cell_activate_subcell_hydro_tasks(ci->progeny[5], cj->progeny[4],
                                              s);
          if (ci->progeny[5] != NULL && cj->progeny[6] != NULL)
            cell_activate_subcell_hydro_tasks(ci->progeny[5], cj->progeny[6],
                                              s);
          if (ci->progeny[7] != NULL && cj->progeny[0] != NULL)
            cell_activate_subcell_hydro_tasks(ci->progeny[7], cj->progeny[0],
                                              s);
          if (ci->progeny[7] != NULL && cj->progeny[2] != NULL)
            cell_activate_subcell_hydro_tasks(ci->progeny[7], cj->progeny[2],
                                              s);
          if (ci->progeny[7] != NULL && cj->progeny[4] != NULL)
            cell_activate_subcell_hydro_tasks(ci->progeny[7], cj->progeny[4],
                                              s);
          if (ci->progeny[7] != NULL && cj->progeny[6] != NULL)
            cell_activate_subcell_hydro_tasks(ci->progeny[7], cj->progeny[6],
                                              s);
          break;
      }

    }

    /* Otherwise, activate the sorts and drifts. */
    else if (cell_is_active_hydro(ci, e) || cell_is_active_hydro(cj, e)) {

      /* We are going to interact this pair, so store some values. */
      atomic_or(&ci->requires_sorts, 1 << sid);
      atomic_or(&cj->requires_sorts, 1 << sid);
      ci->dx_max_sort_old = ci->dx_max_sort;
      cj->dx_max_sort_old = cj->dx_max_sort;

      /* Activate the drifts if the cells are local. */
      if (ci->nodeID == engine_rank) cell_activate_drift_part(ci, s);
      if (cj->nodeID == engine_rank) cell_activate_drift_part(cj, s);

      /* Do we need to sort the cells? */
      cell_activate_sorts(ci, sid, s);
      cell_activate_sorts(cj, sid, s);
    }
  } /* Otherwise, pair interation */
}

/**
<<<<<<< HEAD
 * @brief Traverse a sub-cell task and activate the stars drift tasks that are
 * required
 * by a stars task
 *
 * WARNING: TODO: Need to be implemented
 *
 * @param ci The first #cell we recurse in.
 * @param cj The second #cell we recurse in.
 * @param s The task #scheduler.
 */
void cell_activate_subcell_stars_tasks(struct cell *ci, struct cell *cj,
                                       struct scheduler *s) {}

=======
 * @brief Drift the multipoles that will be used in a M-M task.
 *
 * @param ci The first #cell we update.
 * @param cj The second #cell we update.
 * @param s The task #scheduler.
 */
>>>>>>> ffc8ecf8
void cell_activate_grav_mm_task(struct cell *ci, struct cell *cj,
                                struct scheduler *s) {
  /* Some constants */
  const struct engine *e = s->space->e;

  /* Anything to do here? */
  if (!cell_is_active_gravity_mm(ci, e) && !cell_is_active_gravity_mm(cj, e))
    error("Inactive MM task being activated");

  /* Atomically drift the multipole in ci */
  lock_lock(&ci->mlock);
  if (ci->ti_old_multipole < e->ti_current) cell_drift_multipole(ci, e);
  if (lock_unlock(&ci->mlock) != 0) error("Impossible to unlock m-pole");

  /* Atomically drift the multipole in cj */
  lock_lock(&cj->mlock);
  if (cj->ti_old_multipole < e->ti_current) cell_drift_multipole(cj, e);
  if (lock_unlock(&cj->mlock) != 0) error("Impossible to unlock m-pole");
}

/**
 * @brief Traverse a sub-cell task and activate the gravity drift tasks that
 * are required by a self gravity task.
 *
 * @param ci The first #cell we recurse in.
 * @param cj The second #cell we recurse in.
 * @param s The task #scheduler.
 */
void cell_activate_subcell_grav_tasks(struct cell *ci, struct cell *cj,
                                      struct scheduler *s) {
  /* Some constants */
  const struct space *sp = s->space;
  const struct engine *e = sp->e;

  /* Self interaction? */
  if (cj == NULL) {

    /* Do anything? */
    if (ci->gcount == 0 || !cell_is_active_gravity(ci, e)) return;

    /* Recurse? */
    if (ci->split) {

      /* Loop over all progenies and pairs of progenies */
      for (int j = 0; j < 8; j++) {
        if (ci->progeny[j] != NULL) {
          cell_activate_subcell_grav_tasks(ci->progeny[j], NULL, s);
          for (int k = j + 1; k < 8; k++)
            if (ci->progeny[k] != NULL)
              cell_activate_subcell_grav_tasks(ci->progeny[j], ci->progeny[k],
                                               s);
        }
      }
    } else {

      /* We have reached the bottom of the tree: activate gpart drift */
      cell_activate_drift_gpart(ci, s);
    }
  }

  /* Pair interaction */
  else {

    /* Anything to do here? */
    if (!cell_is_active_gravity(ci, e) && !cell_is_active_gravity(cj, e))
      return;
    if (ci->gcount == 0 || cj->gcount == 0) return;

    /* Atomically drift the multipole in ci */
    lock_lock(&ci->mlock);
    if (ci->ti_old_multipole < e->ti_current) cell_drift_multipole(ci, e);
    if (lock_unlock(&ci->mlock) != 0) error("Impossible to unlock m-pole");

    /* Atomically drift the multipole in cj */
    lock_lock(&cj->mlock);
    if (cj->ti_old_multipole < e->ti_current) cell_drift_multipole(cj, e);
    if (lock_unlock(&cj->mlock) != 0) error("Impossible to unlock m-pole");

    /* Can we use multipoles ? */
    if (cell_can_use_pair_mm(ci, cj, e, sp)) {

      /* Ok, no need to drift anything */
      return;
    }
    /* Otherwise, activate the gpart drifts if we are at the bottom. */
    else if (!ci->split && !cj->split) {

      /* Activate the drifts if the cells are local. */
      if (cell_is_active_gravity(ci, e) || cell_is_active_gravity(cj, e)) {
        if (ci->nodeID == engine_rank) cell_activate_drift_gpart(ci, s);
        if (cj->nodeID == engine_rank) cell_activate_drift_gpart(cj, s);
      }
    }
    /* Ok, we can still recurse */
    else {

      /* Recover the multipole information */
      const struct gravity_tensors *const multi_i = ci->multipole;
      const struct gravity_tensors *const multi_j = cj->multipole;
      const double ri_max = multi_i->r_max;
      const double rj_max = multi_j->r_max;

      if (ri_max > rj_max) {
        if (ci->split) {

          /* Loop over ci's children */
          for (int k = 0; k < 8; k++) {
            if (ci->progeny[k] != NULL)
              cell_activate_subcell_grav_tasks(ci->progeny[k], cj, s);
          }

        } else if (cj->split) {

          /* Loop over cj's children */
          for (int k = 0; k < 8; k++) {
            if (cj->progeny[k] != NULL)
              cell_activate_subcell_grav_tasks(ci, cj->progeny[k], s);
          }

        } else {
          error("Fundamental error in the logic");
        }
      } else if (rj_max >= ri_max) {
        if (cj->split) {

          /* Loop over cj's children */
          for (int k = 0; k < 8; k++) {
            if (cj->progeny[k] != NULL)
              cell_activate_subcell_grav_tasks(ci, cj->progeny[k], s);
          }

        } else if (ci->split) {

          /* Loop over ci's children */
          for (int k = 0; k < 8; k++) {
            if (ci->progeny[k] != NULL)
              cell_activate_subcell_grav_tasks(ci->progeny[k], cj, s);
          }

        } else {
          error("Fundamental error in the logic");
        }
      }
    }
  }
}

/**
 * @brief Traverse a sub-cell task and activate the gravity drift tasks that
 * are required by an external gravity task.
 *
 * @param ci The #cell we recurse in.
 * @param s The task #scheduler.
 */
void cell_activate_subcell_external_grav_tasks(struct cell *ci,
                                               struct scheduler *s) {

  /* Some constants */
  const struct space *sp = s->space;
  const struct engine *e = sp->e;

  /* Do anything? */
  if (!cell_is_active_gravity(ci, e)) return;

  /* Recurse? */
  if (ci->split) {

    /* Loop over all progenies (no need for pairs for self-gravity) */
    for (int j = 0; j < 8; j++) {
      if (ci->progeny[j] != NULL) {
        cell_activate_subcell_external_grav_tasks(ci->progeny[j], s);
      }
    }
  } else {

    /* We have reached the bottom of the tree: activate gpart drift */
    cell_activate_drift_gpart(ci, s);
  }
}

/**
 * @brief Un-skips all the hydro tasks associated with a given cell and checks
 * if the space needs to be rebuilt.
 *
 * @param c the #cell.
 * @param s the #scheduler.
 *
 * @return 1 If the space needs rebuilding. 0 otherwise.
 */
int cell_unskip_hydro_tasks(struct cell *c, struct scheduler *s) {

  struct engine *e = s->space->e;
  const int nodeID = e->nodeID;
  int rebuild = 0;

  /* Un-skip the density tasks involved with this cell. */
  for (struct link *l = c->density; l != NULL; l = l->next) {
    struct task *t = l->t;
    struct cell *ci = t->ci;
    struct cell *cj = t->cj;
    const int ci_active = cell_is_active_hydro(ci, e);
    const int cj_active = (cj != NULL) ? cell_is_active_hydro(cj, e) : 0;
#ifdef WITH_MPI
    const int ci_nodeID = ci->nodeID;
    const int cj_nodeID = (cj != NULL) ? cj->nodeID : -1;
#else
    const int ci_nodeID = nodeID;
    const int cj_nodeID = nodeID;
#endif

    /* Only activate tasks that involve a local active cell. */
    if ((ci_active && ci_nodeID == nodeID) ||
        (cj_active && cj_nodeID == nodeID)) {
      scheduler_activate(s, t);

      /* Activate hydro drift */
      if (t->type == task_type_self) {
        if (ci_nodeID == nodeID) cell_activate_drift_part(ci, s);
      }

      /* Set the correct sorting flags and activate hydro drifts */
      else if (t->type == task_type_pair) {
        /* Store some values. */
        atomic_or(&ci->requires_sorts, 1 << t->flags);
        atomic_or(&cj->requires_sorts, 1 << t->flags);
        ci->dx_max_sort_old = ci->dx_max_sort;
        cj->dx_max_sort_old = cj->dx_max_sort;

        /* Activate the drift tasks. */
        if (ci_nodeID == nodeID) cell_activate_drift_part(ci, s);
        if (cj_nodeID == nodeID) cell_activate_drift_part(cj, s);

        /* Check the sorts and activate them if needed. */
        cell_activate_sorts(ci, t->flags, s);
        cell_activate_sorts(cj, t->flags, s);
      }
      /* Store current values of dx_max and h_max. */
      else if (t->type == task_type_sub_pair || t->type == task_type_sub_self) {
        cell_activate_subcell_hydro_tasks(t->ci, t->cj, s);
      }
    }

    /* Only interested in pair interactions as of here. */
    if (t->type == task_type_pair || t->type == task_type_sub_pair) {

      /* Check whether there was too much particle motion, i.e. the
         cell neighbour conditions were violated. */
      if (cell_need_rebuild_for_pair(ci, cj)) rebuild = 1;

#ifdef WITH_MPI
      /* Activate the send/recv tasks. */
      if (ci_nodeID != nodeID) {

        /* If the local cell is active, receive data from the foreign cell. */
        if (cj_active) {
          scheduler_activate(s, ci->recv_xv);
          if (ci_active) {
            scheduler_activate(s, ci->recv_rho);

#ifdef EXTRA_HYDRO_LOOP
            scheduler_activate(s, ci->recv_gradient);
#endif
          }
        }

        /* If the foreign cell is active, we want its ti_end values. */
        if (ci_active) scheduler_activate(s, ci->recv_ti);

        /* Is the foreign cell active and will need stuff from us? */
        if (ci_active) {

          scheduler_activate_send(s, cj->send_xv, ci_nodeID);

          /* Drift the cell which will be sent; note that not all sent
             particles will be drifted, only those that are needed. */
          cell_activate_drift_part(cj, s);

          /* If the local cell is also active, more stuff will be needed. */
          if (cj_active) {
            scheduler_activate_send(s, cj->send_rho, ci_nodeID);

#ifdef EXTRA_HYDRO_LOOP
            scheduler_activate_send(s, cj->send_gradient, ci_nodeID);
#endif
          }
        }

        /* If the local cell is active, send its ti_end values. */
        if (cj_active) scheduler_activate_send(s, cj->send_ti, ci_nodeID);

      } else if (cj_nodeID != nodeID) {

        /* If the local cell is active, receive data from the foreign cell. */
        if (ci_active) {
          scheduler_activate(s, cj->recv_xv);
          if (cj_active) {
            scheduler_activate(s, cj->recv_rho);

#ifdef EXTRA_HYDRO_LOOP
            scheduler_activate(s, cj->recv_gradient);
#endif
          }
        }

        /* If the foreign cell is active, we want its ti_end values. */
        if (cj_active) scheduler_activate(s, cj->recv_ti);

        /* Is the foreign cell active and will need stuff from us? */
        if (cj_active) {

          scheduler_activate_send(s, ci->send_xv, cj_nodeID);

          /* Drift the cell which will be sent; note that not all sent
             particles will be drifted, only those that are needed. */
          cell_activate_drift_part(ci, s);

          /* If the local cell is also active, more stuff will be needed. */
          if (ci_active) {

            scheduler_activate_send(s, ci->send_rho, cj_nodeID);

#ifdef EXTRA_HYDRO_LOOP
            scheduler_activate_send(s, ci->send_gradient, cj_nodeID);
#endif
          }
        }

        /* If the local cell is active, send its ti_end values. */
        if (ci_active) scheduler_activate_send(s, ci->send_ti, cj_nodeID);
      }
#endif
    }
  }

  /* Unskip all the other task types. */
  if (c->nodeID == nodeID && cell_is_active_hydro(c, e)) {

    for (struct link *l = c->gradient; l != NULL; l = l->next)
      scheduler_activate(s, l->t);
    for (struct link *l = c->force; l != NULL; l = l->next)
      scheduler_activate(s, l->t);

    if (c->extra_ghost != NULL) scheduler_activate(s, c->extra_ghost);
    if (c->ghost_in != NULL) scheduler_activate(s, c->ghost_in);
    if (c->ghost_out != NULL) scheduler_activate(s, c->ghost_out);
    if (c->ghost != NULL) scheduler_activate(s, c->ghost);
    if (c->kick1 != NULL) scheduler_activate(s, c->kick1);
    if (c->kick2 != NULL) scheduler_activate(s, c->kick2);
    if (c->timestep != NULL) scheduler_activate(s, c->timestep);
    if (c->end_force != NULL) scheduler_activate(s, c->end_force);
    if (c->cooling != NULL) scheduler_activate(s, c->cooling);
    if (c->sourceterms != NULL) scheduler_activate(s, c->sourceterms);
  }

  return rebuild;
}

/**
 * @brief Un-skips all the gravity tasks associated with a given cell and checks
 * if the space needs to be rebuilt.
 *
 * @param c the #cell.
 * @param s the #scheduler.
 *
 * @return 1 If the space needs rebuilding. 0 otherwise.
 */
int cell_unskip_gravity_tasks(struct cell *c, struct scheduler *s) {

  struct engine *e = s->space->e;
  const int nodeID = e->nodeID;
  int rebuild = 0;

  /* Un-skip the gravity tasks involved with this cell. */
  for (struct link *l = c->grav; l != NULL; l = l->next) {
    struct task *t = l->t;
    struct cell *ci = t->ci;
    struct cell *cj = t->cj;
    const int ci_active = cell_is_active_gravity(ci, e);
    const int cj_active = (cj != NULL) ? cell_is_active_gravity(cj, e) : 0;
#ifdef WITH_MPI
    const int ci_nodeID = ci->nodeID;
    const int cj_nodeID = (cj != NULL) ? cj->nodeID : -1;
#else
    const int ci_nodeID = nodeID;
    const int cj_nodeID = nodeID;
#endif

    /* Only activate tasks that involve a local active cell. */
    if ((ci_active && ci_nodeID == nodeID) ||
        (cj_active && cj_nodeID == nodeID)) {

      scheduler_activate(s, t);

      /* Set the drifting flags */
      if (t->type == task_type_self &&
          t->subtype == task_subtype_external_grav) {
        cell_activate_subcell_external_grav_tasks(ci, s);
      } else if (t->type == task_type_self && t->subtype == task_subtype_grav) {
        cell_activate_subcell_grav_tasks(ci, NULL, s);
      } else if (t->type == task_type_pair) {
        cell_activate_subcell_grav_tasks(ci, cj, s);
      } else if (t->type == task_type_grav_mm) {
#ifdef SWIFT_DEBUG_CHECKS
        error("Incorrectly linked M-M task!");
#endif
      }
    }

    if (t->type == task_type_pair) {

#ifdef WITH_MPI
      /* Activate the send/recv tasks. */
      if (ci_nodeID != nodeID) {

        /* If the local cell is active, receive data from the foreign cell. */
        if (cj_active) scheduler_activate(s, ci->recv_grav);

        /* If the foreign cell is active, we want its ti_end values. */
        if (ci_active) scheduler_activate(s, ci->recv_ti);

        /* Is the foreign cell active and will need stuff from us? */
        if (ci_active) {

          scheduler_activate_send(s, cj->send_grav, ci_nodeID);

          /* Drift the cell which will be sent at the level at which it is
             sent, i.e. drift the cell specified in the send task (l->t)
             itself. */
          cell_activate_drift_gpart(cj, s);
        }

        /* If the local cell is active, send its ti_end values. */
        if (cj_active) scheduler_activate_send(s, cj->send_ti, ci_nodeID);

      } else if (cj_nodeID != nodeID) {

        /* If the local cell is active, receive data from the foreign cell. */
        if (ci_active) scheduler_activate(s, cj->recv_grav);

        /* If the foreign cell is active, we want its ti_end values. */
        if (cj_active) scheduler_activate(s, cj->recv_ti);

        /* Is the foreign cell active and will need stuff from us? */
        if (cj_active) {

          scheduler_activate_send(s, ci->send_grav, cj_nodeID);

          /* Drift the cell which will be sent at the level at which it is
             sent, i.e. drift the cell specified in the send task (l->t)
             itself. */
          cell_activate_drift_gpart(ci, s);
        }

        /* If the local cell is active, send its ti_end values. */
        if (ci_active) scheduler_activate_send(s, ci->send_ti, cj_nodeID);
      }
#endif
    }
  }

  for (struct link *l = c->grav_mm; l != NULL; l = l->next) {

    struct task *t = l->t;
    struct cell *ci = t->ci;
    struct cell *cj = t->cj;
    const int ci_active = cell_is_active_gravity_mm(ci, e);
    const int cj_active = (cj != NULL) ? cell_is_active_gravity_mm(cj, e) : 0;
#ifdef WITH_MPI
    const int ci_nodeID = ci->nodeID;
    const int cj_nodeID = (cj != NULL) ? cj->nodeID : -1;
#else
    const int ci_nodeID = nodeID;
    const int cj_nodeID = nodeID;
#endif

#ifdef SWIFT_DEBUG_CHECKS
    if (t->type != task_type_grav_mm) error("Incorrectly linked gravity task!");
#endif

    /* Only activate tasks that involve a local active cell. */
    if ((ci_active && ci_nodeID == nodeID) ||
        (cj_active && cj_nodeID == nodeID)) {

      scheduler_activate(s, t);

      /* Drift the multipoles */
      cell_activate_grav_mm_task(ci, cj, s);
    }
  }

  /* Unskip all the other task types. */
  if (c->nodeID == nodeID && cell_is_active_gravity(c, e)) {

    if (c->init_grav != NULL) scheduler_activate(s, c->init_grav);
    if (c->init_grav_out != NULL) scheduler_activate(s, c->init_grav_out);
    if (c->kick1 != NULL) scheduler_activate(s, c->kick1);
    if (c->kick2 != NULL) scheduler_activate(s, c->kick2);
    if (c->timestep != NULL) scheduler_activate(s, c->timestep);
    if (c->end_force != NULL) scheduler_activate(s, c->end_force);
    if (c->grav_down != NULL) scheduler_activate(s, c->grav_down);
    if (c->grav_down_in != NULL) scheduler_activate(s, c->grav_down_in);
    if (c->grav_mesh != NULL) scheduler_activate(s, c->grav_mesh);
    if (c->grav_long_range != NULL) scheduler_activate(s, c->grav_long_range);
  }

  return rebuild;
}

/**
 * @brief Un-skips all the stars tasks associated with a given cell and checks
 * if the space needs to be rebuilt.
 *
 * @param c the #cell.
 * @param s the #scheduler.
 *
 * @return 1 If the space needs rebuilding. 0 otherwise.
 */
int cell_unskip_stars_tasks(struct cell *c, struct scheduler *s) {
  struct engine *e = s->space->e;
  const int nodeID = e->nodeID;
  int rebuild = 0;

  /* Un-skip the density tasks involved with this cell. */
  for (struct link *l = c->stars_density; l != NULL; l = l->next) {
    struct task *t = l->t;
    struct cell *ci = t->ci;
    struct cell *cj = t->cj;
    const int ci_active = cell_is_active_stars(ci, e);
    const int cj_active = (cj != NULL) ? cell_is_active_stars(cj, e) : 0;

    /* Only activate tasks that involve a local active cell. */
    if ((ci_active && ci->nodeID == nodeID) ||
        (cj_active && cj->nodeID == nodeID)) {
      scheduler_activate(s, t);

      /* Activate drifts */
      if (t->type == task_type_self) {
        if (ci->nodeID == nodeID) cell_activate_drift_part(ci, s);
        if (ci->nodeID == nodeID) cell_activate_drift_gpart(ci, s);
      }

      /* Set the correct sorting flags and activate hydro drifts */
      else if (t->type == task_type_pair) {
        /* Store some values. */
        atomic_or(&ci->requires_sorts, 1 << t->flags);
        atomic_or(&cj->requires_sorts, 1 << t->flags);
        ci->dx_max_sort_old = ci->dx_max_sort;
        cj->dx_max_sort_old = cj->dx_max_sort;

        /* Activate the drift tasks. */
        if (ci->nodeID == nodeID) cell_activate_drift_part(ci, s);
        if (cj->nodeID == nodeID) cell_activate_drift_part(cj, s);

        /* Check the sorts and activate them if needed. */
        cell_activate_sorts(ci, t->flags, s);
        cell_activate_sorts(cj, t->flags, s);
      }
      /* Store current values of dx_max and h_max. */
      else if (t->type == task_type_sub_pair || t->type == task_type_sub_self) {
        cell_activate_subcell_stars_tasks(t->ci, t->cj, s);
      }
    }

    /* Only interested in pair interactions as of here. */
    if (t->type == task_type_pair || t->type == task_type_sub_pair) {

      /* Check whether there was too much particle motion, i.e. the
         cell neighbour conditions were violated. */
      if (cell_need_rebuild_for_pair(ci, cj)) rebuild = 1;

#ifdef WITH_MPI
      error("MPI with stars not implemented");
      /* /\* Activate the send/recv tasks. *\/ */
      /* if (ci->nodeID != nodeID) { */

      /*   /\* If the local cell is active, receive data from the foreign cell.
       * *\/ */
      /*   if (cj_active) { */
      /*     scheduler_activate(s, ci->recv_xv); */
      /*     if (ci_active) { */
      /*       scheduler_activate(s, ci->recv_rho); */

      /*     } */
      /*   } */

      /*   /\* If the foreign cell is active, we want its ti_end values. *\/ */
      /*   if (ci_active) scheduler_activate(s, ci->recv_ti); */

      /*   /\* Is the foreign cell active and will need stuff from us? *\/ */
      /*   if (ci_active) { */

      /*     scheduler_activate_send(s, cj->send_xv, ci->nodeID); */

      /*     /\* Drift the cell which will be sent; note that not all sent */
      /*        particles will be drifted, only those that are needed. *\/ */
      /*     cell_activate_drift_part(cj, s); */

      /*     /\* If the local cell is also active, more stuff will be needed.
       * *\/ */
      /*     if (cj_active) { */
      /*       scheduler_activate_send(s, cj->send_rho, ci->nodeID); */

      /*     } */
      /*   } */

      /*   /\* If the local cell is active, send its ti_end values. *\/ */
      /*   if (cj_active) scheduler_activate_send(s, cj->send_ti, ci->nodeID);
       */

      /* } else if (cj->nodeID != nodeID) { */

      /*   /\* If the local cell is active, receive data from the foreign cell.
       * *\/ */
      /*   if (ci_active) { */
      /*     scheduler_activate(s, cj->recv_xv); */
      /*     if (cj_active) { */
      /*       scheduler_activate(s, cj->recv_rho); */

      /*     } */
      /*   } */

      /*   /\* If the foreign cell is active, we want its ti_end values. *\/ */
      /*   if (cj_active) scheduler_activate(s, cj->recv_ti); */

      /*   /\* Is the foreign cell active and will need stuff from us? *\/ */
      /*   if (cj_active) { */

      /*     scheduler_activate_send(s, ci->send_xv, cj->nodeID); */

      /*     /\* Drift the cell which will be sent; note that not all sent */
      /*        particles will be drifted, only those that are needed. *\/ */
      /*     cell_activate_drift_part(ci, s); */

      /*     /\* If the local cell is also active, more stuff will be needed.
       * *\/ */
      /*     if (ci_active) { */

      /*       scheduler_activate_send(s, ci->send_rho, cj->nodeID); */

      /*     } */
      /*   } */

      /*   /\* If the local cell is active, send its ti_end values. *\/ */
      /*   if (ci_active) scheduler_activate_send(s, ci->send_ti, cj->nodeID);
       */
      /* } */
#endif
    }
  }

  /* Unskip all the other task types. */
  if (c->nodeID == nodeID && cell_is_active_stars(c, e)) {

    if (c->stars_ghost_in != NULL) scheduler_activate(s, c->stars_ghost_in);
    if (c->stars_ghost_out != NULL) scheduler_activate(s, c->stars_ghost_out);
    if (c->stars_ghost != NULL) scheduler_activate(s, c->stars_ghost);
  }

  return rebuild;
}

/**
 * @brief Set the super-cell pointers for all cells in a hierarchy.
 *
 * @param c The top-level #cell to play with.
 * @param super Pointer to the deepest cell with tasks in this part of the tree.
 */
void cell_set_super(struct cell *c, struct cell *super) {

  /* Are we in a cell with some kind of self/pair task ? */
  if (super == NULL && (c->nr_tasks > 0 || c->nr_mm_tasks > 0)) super = c;

  /* Set the super-cell */
  c->super = super;

  /* Recurse */
  if (c->split)
    for (int k = 0; k < 8; k++)
      if (c->progeny[k] != NULL) cell_set_super(c->progeny[k], super);
}

/**
 * @brief Set the super-cell pointers for all cells in a hierarchy.
 *
 * @param c The top-level #cell to play with.
 * @param super_hydro Pointer to the deepest cell with tasks in this part of the
 * tree.
 */
void cell_set_super_hydro(struct cell *c, struct cell *super_hydro) {

  /* Are we in a cell with some kind of self/pair task ? */
  if (super_hydro == NULL && c->density != NULL) super_hydro = c;

  /* Set the super-cell */
  c->super_hydro = super_hydro;

  /* Recurse */
  if (c->split)
    for (int k = 0; k < 8; k++)
      if (c->progeny[k] != NULL)
        cell_set_super_hydro(c->progeny[k], super_hydro);
}

/**
 * @brief Set the super-cell pointers for all cells in a hierarchy.
 *
 * @param c The top-level #cell to play with.
 * @param super_gravity Pointer to the deepest cell with tasks in this part of
 * the tree.
 */
void cell_set_super_gravity(struct cell *c, struct cell *super_gravity) {

  /* Are we in a cell with some kind of self/pair task ? */
  if (super_gravity == NULL && (c->grav != NULL || c->grav_mm != NULL))
    super_gravity = c;

  /* Set the super-cell */
  c->super_gravity = super_gravity;

  /* Recurse */
  if (c->split)
    for (int k = 0; k < 8; k++)
      if (c->progeny[k] != NULL)
        cell_set_super_gravity(c->progeny[k], super_gravity);
}

/**
 * @brief Mapper function to set the super pointer of the cells.
 *
 * @param map_data The top-level cells.
 * @param num_elements The number of top-level cells.
 * @param extra_data Unused parameter.
 */
void cell_set_super_mapper(void *map_data, int num_elements, void *extra_data) {

  const struct engine *e = (const struct engine *)extra_data;

  for (int ind = 0; ind < num_elements; ind++) {
    struct cell *c = &((struct cell *)map_data)[ind];

    /* All top-level cells get an MPI tag. */
#ifdef WITH_MPI
    if (c->tag < 0 && c->sendto) cell_tag(c);
#endif

    /* Super-pointer for hydro */
    if (e->policy & engine_policy_hydro) cell_set_super_hydro(c, NULL);

    /* Super-pointer for gravity */
    if ((e->policy & engine_policy_self_gravity) ||
        (e->policy & engine_policy_external_gravity))
      cell_set_super_gravity(c, NULL);

    /* Super-pointer for common operations */
    cell_set_super(c, NULL);
  }
}

/**
 * @brief Does this cell or any of its children have any task ?
 *
 * We use the timestep-related tasks to probe this as these always
 * exist in a cell hierarchy that has any kind of task.
 *
 * @param c The #cell to probe.
 */
int cell_has_tasks(struct cell *c) {

#ifdef WITH_MPI
  if (c->timestep != NULL || c->recv_ti != NULL) return 1;
#else
  if (c->timestep != NULL) return 1;
#endif

  if (c->split) {
    int count = 0;
    for (int k = 0; k < 8; ++k)
      if (c->progeny[k] != NULL) count += cell_has_tasks(c->progeny[k]);
    return count;
  } else {
    return 0;
  }
}

/**
 * @brief Recursively drifts the #part in a cell hierarchy.
 *
 * @param c The #cell.
 * @param e The #engine (to get ti_current).
 * @param force Drift the particles irrespective of the #cell flags.
 */
void cell_drift_part(struct cell *c, const struct engine *e, int force) {

  const float hydro_h_max = e->hydro_properties->h_max;
  const integertime_t ti_old_part = c->ti_old_part;
  const integertime_t ti_current = e->ti_current;
  struct part *const parts = c->parts;
  struct xpart *const xparts = c->xparts;

  float dx_max = 0.f, dx2_max = 0.f;
  float dx_max_sort = 0.0f, dx2_max_sort = 0.f;
  float cell_h_max = 0.f;

  /* Drift irrespective of cell flags? */
  force |= c->do_drift;

#ifdef SWIFT_DEBUG_CHECKS
  /* Check that we only drift local cells. */
  if (c->nodeID != engine_rank) error("Drifting a foreign cell is nope.");

  /* Check that we are actually going to move forward. */
  if (ti_current < ti_old_part) error("Attempt to drift to the past");
#endif

  /* Are we not in a leaf ? */
  if (c->split && (force || c->do_sub_drift)) {

    /* Loop over the progeny and collect their data. */
    for (int k = 0; k < 8; k++) {
      if (c->progeny[k] != NULL) {
        struct cell *cp = c->progeny[k];

        /* Collect */
        cell_drift_part(cp, e, force);

        /* Update */
        dx_max = max(dx_max, cp->dx_max_part);
        dx_max_sort = max(dx_max_sort, cp->dx_max_sort);
        cell_h_max = max(cell_h_max, cp->h_max);
      }
    }

    /* Store the values */
    c->h_max = cell_h_max;
    c->dx_max_part = dx_max;
    c->dx_max_sort = dx_max_sort;

    /* Update the time of the last drift */
    c->ti_old_part = ti_current;

  } else if (!c->split && force && ti_current > ti_old_part) {

    /* Drift from the last time the cell was drifted to the current time */
    double dt_drift, dt_kick_grav, dt_kick_hydro, dt_therm;
    if (e->policy & engine_policy_cosmology) {
      dt_drift =
          cosmology_get_drift_factor(e->cosmology, ti_old_part, ti_current);
      dt_kick_grav =
          cosmology_get_grav_kick_factor(e->cosmology, ti_old_part, ti_current);
      dt_kick_hydro = cosmology_get_hydro_kick_factor(e->cosmology, ti_old_part,
                                                      ti_current);
      dt_therm = cosmology_get_therm_kick_factor(e->cosmology, ti_old_part,
                                                 ti_current);
    } else {
      dt_drift = (ti_current - ti_old_part) * e->time_base;
      dt_kick_grav = (ti_current - ti_old_part) * e->time_base;
      dt_kick_hydro = (ti_current - ti_old_part) * e->time_base;
      dt_therm = (ti_current - ti_old_part) * e->time_base;
    }

    /* Loop over all the gas particles in the cell */
    const size_t nr_parts = c->count;
    for (size_t k = 0; k < nr_parts; k++) {

      /* Get a handle on the part. */
      struct part *const p = &parts[k];
      struct xpart *const xp = &xparts[k];

      /* Drift... */
      drift_part(p, xp, dt_drift, dt_kick_hydro, dt_kick_grav, dt_therm,
                 ti_old_part, ti_current);

#ifdef SWIFT_DEBUG_CHECKS
      /* Make sure the particle does not drift by more than a box length. */
      if (fabsf(xp->v_full[0] * dt_drift) > e->s->dim[0] ||
          fabsf(xp->v_full[1] * dt_drift) > e->s->dim[1] ||
          fabsf(xp->v_full[2] * dt_drift) > e->s->dim[2]) {
        error("Particle drifts by more than a box length!");
      }
#endif

#ifdef PLANETARY_SPH
      /* Remove particles that cross the non-periodic box edge */
      if (!(e->s->periodic)) {
        for (int i = 0; i < 3; i++) {
          if ((p->x[i] - xp->v_full[i] * dt_drift > e->s->dim[i]) ||
              (p->x[i] - xp->v_full[i] * dt_drift < 0.f) ||
              ((p->mass != 0.f) && ((p->x[i] < 0.01f * e->s->dim[i]) ||
                                    (p->x[i] > 0.99f * e->s->dim[i])))) {
            /* (TEMPORARY) Crudely stop the particle manually */
            message(
                "Particle %lld hit a box edge. \n"
                "  pos=%.4e %.4e %.4e  vel=%.2e %.2e %.2e",
                p->id, p->x[0], p->x[1], p->x[2], p->v[0], p->v[1], p->v[2]);
            for (int j = 0; j < 3; j++) {
              p->v[j] = 0.f;
              p->gpart->v_full[j] = 0.f;
              xp->v_full[j] = 0.f;
            }
            p->h = hydro_h_max;
            p->time_bin = time_bin_inhibited;
            p->gpart->time_bin = time_bin_inhibited;
            hydro_part_has_no_neighbours(p, xp, e->cosmology);
            p->mass = 0.f;
            p->gpart->mass = 0.f;
            break;
          }
        }
      }
#endif

      /* Limit h to within the allowed range */
      p->h = min(p->h, hydro_h_max);

      /* Compute (square of) motion since last cell construction */
      const float dx2 = xp->x_diff[0] * xp->x_diff[0] +
                        xp->x_diff[1] * xp->x_diff[1] +
                        xp->x_diff[2] * xp->x_diff[2];
      dx2_max = max(dx2_max, dx2);
      const float dx2_sort = xp->x_diff_sort[0] * xp->x_diff_sort[0] +
                             xp->x_diff_sort[1] * xp->x_diff_sort[1] +
                             xp->x_diff_sort[2] * xp->x_diff_sort[2];
      dx2_max_sort = max(dx2_max_sort, dx2_sort);

      /* Maximal smoothing length */
      cell_h_max = max(cell_h_max, p->h);

      /* Get ready for a density calculation */
      if (part_is_active(p, e)) {
        hydro_init_part(p, &e->s->hs);
        chemistry_init_part(p, e->chemistry);
      }
    }

    /* Now, get the maximal particle motion from its square */
    dx_max = sqrtf(dx2_max);
    dx_max_sort = sqrtf(dx2_max_sort);

    /* Store the values */
    c->h_max = cell_h_max;
    c->dx_max_part = dx_max;
    c->dx_max_sort = dx_max_sort;

    /* Update the time of the last drift */
    c->ti_old_part = ti_current;
  }

  /* Clear the drift flags. */
  c->do_drift = 0;
  c->do_sub_drift = 0;
}

/**
 * @brief Recursively drifts the #gpart in a cell hierarchy.
 *
 * @param c The #cell.
 * @param e The #engine (to get ti_current).
 * @param force Drift the particles irrespective of the #cell flags.
 */
void cell_drift_gpart(struct cell *c, const struct engine *e, int force) {

  const integertime_t ti_old_gpart = c->ti_old_gpart;
  const integertime_t ti_current = e->ti_current;
  struct gpart *const gparts = c->gparts;
  struct spart *const sparts = c->sparts;

  /* Drift irrespective of cell flags? */
  force |= c->do_grav_drift;

#ifdef SWIFT_DEBUG_CHECKS
  /* Check that we only drift local cells. */
  if (c->nodeID != engine_rank) error("Drifting a foreign cell is nope.");

  /* Check that we are actually going to move forward. */
  if (ti_current < ti_old_gpart) error("Attempt to drift to the past");
#endif

  /* Are we not in a leaf ? */
  if (c->split && (force || c->do_grav_sub_drift)) {

    /* Loop over the progeny and collect their data. */
    for (int k = 0; k < 8; k++) {
      if (c->progeny[k] != NULL) {
        struct cell *cp = c->progeny[k];

        /* Recurse */
        cell_drift_gpart(cp, e, force);
      }
    }

    /* Update the time of the last drift */
    c->ti_old_gpart = ti_current;

  } else if (!c->split && force && ti_current > ti_old_gpart) {

    /* Drift from the last time the cell was drifted to the current time */
    double dt_drift;
    if (e->policy & engine_policy_cosmology)
      dt_drift =
          cosmology_get_drift_factor(e->cosmology, ti_old_gpart, ti_current);
    else
      dt_drift = (ti_current - ti_old_gpart) * e->time_base;

    /* Loop over all the g-particles in the cell */
    const size_t nr_gparts = c->gcount;
    for (size_t k = 0; k < nr_gparts; k++) {

      /* Get a handle on the gpart. */
      struct gpart *const gp = &gparts[k];

      /* Drift... */
      drift_gpart(gp, dt_drift, ti_old_gpart, ti_current);

#ifdef PLANETARY_SPH
      /* Remove particles that cross the non-periodic box edge */
      if (!(e->s->periodic)) {
        for (int i = 0; i < 3; i++) {
          if ((gp->x[i] - gp->v_full[i] * dt_drift > e->s->dim[i]) ||
              (gp->x[i] - gp->v_full[i] * dt_drift < 0.f) ||
              ((gp->mass != 0.f) && ((gp->x[i] < 0.01f * e->s->dim[i]) ||
                                     (gp->x[i] > 0.99f * e->s->dim[i])))) {
            /* (TEMPORARY) Crudely stop the particle manually */
            for (int j = 0; j < 3; j++) {
              gp->v_full[j] = 0.f;
            }
            gp->time_bin = time_bin_inhibited;
            gp->mass = 0.f;
            break;
          }
        }
      }
#endif

      /* Init gravity force fields. */
      if (gpart_is_active(gp, e)) {
        gravity_init_gpart(gp);
      }
    }

    /* Loop over all the star particles in the cell */
    const size_t nr_sparts = c->scount;
    for (size_t k = 0; k < nr_sparts; k++) {

      /* Get a handle on the spart. */
      struct spart *const sp = &sparts[k];

      /* Drift... */
      drift_spart(sp, dt_drift, ti_old_gpart, ti_current);
      if (spart_is_active(sp, e)) stars_init_spart(sp);

      /* Note: no need to compute dx_max as all spart have a gpart */
    }

    /* Update the time of the last drift */
    c->ti_old_gpart = ti_current;
  }

  /* Clear the drift flags. */
  c->do_grav_drift = 0;
  c->do_grav_sub_drift = 0;
}

/**
 * @brief Recursively drifts all multipoles in a cell hierarchy.
 *
 * @param c The #cell.
 * @param e The #engine (to get ti_current).
 */
void cell_drift_all_multipoles(struct cell *c, const struct engine *e) {

  const integertime_t ti_old_multipole = c->ti_old_multipole;
  const integertime_t ti_current = e->ti_current;

#ifdef SWIFT_DEBUG_CHECKS
  /* Check that we are actually going to move forward. */
  if (ti_current < ti_old_multipole) error("Attempt to drift to the past");
#endif

  /* Drift from the last time the cell was drifted to the current time */
  double dt_drift;
  if (e->policy & engine_policy_cosmology)
    dt_drift =
        cosmology_get_drift_factor(e->cosmology, ti_old_multipole, ti_current);
  else
    dt_drift = (ti_current - ti_old_multipole) * e->time_base;

  /* Drift the multipole */
  if (ti_current > ti_old_multipole) gravity_drift(c->multipole, dt_drift);

  /* Are we not in a leaf ? */
  if (c->split) {

    /* Loop over the progeny and recurse. */
    for (int k = 0; k < 8; k++)
      if (c->progeny[k] != NULL) cell_drift_all_multipoles(c->progeny[k], e);
  }

  /* Update the time of the last drift */
  c->ti_old_multipole = ti_current;
}

/**
 * @brief Drifts the multipole of a cell to the current time.
 *
 * Only drifts the multipole at this level. Multipoles deeper in the
 * tree are not updated.
 *
 * @param c The #cell.
 * @param e The #engine (to get ti_current).
 */
void cell_drift_multipole(struct cell *c, const struct engine *e) {

  const integertime_t ti_old_multipole = c->ti_old_multipole;
  const integertime_t ti_current = e->ti_current;

#ifdef SWIFT_DEBUG_CHECKS
  /* Check that we are actually going to move forward. */
  if (ti_current < ti_old_multipole) error("Attempt to drift to the past");
#endif

  /* Drift from the last time the cell was drifted to the current time */
  double dt_drift;
  if (e->policy & engine_policy_cosmology)
    dt_drift =
        cosmology_get_drift_factor(e->cosmology, ti_old_multipole, ti_current);
  else
    dt_drift = (ti_current - ti_old_multipole) * e->time_base;

  if (ti_current > ti_old_multipole) gravity_drift(c->multipole, dt_drift);

  /* Update the time of the last drift */
  c->ti_old_multipole = ti_current;
}

/**
 * @brief Recursively checks that all particles in a cell have a time-step
 */
void cell_check_timesteps(struct cell *c) {
#ifdef SWIFT_DEBUG_CHECKS

  if (c->ti_hydro_end_min == 0 && c->ti_gravity_end_min == 0 && c->nr_tasks > 0)
    error("Cell without assigned time-step");

  if (c->split) {
    for (int k = 0; k < 8; ++k)
      if (c->progeny[k] != NULL) cell_check_timesteps(c->progeny[k]);
  } else {

    if (c->nodeID == engine_rank)
      for (int i = 0; i < c->count; ++i)
        if (c->parts[i].time_bin == 0)
          error("Particle without assigned time-bin");
  }
#else
  error("Calling debugging code without debugging flag activated.");
#endif
}

/**
 * @brief Can we use the MM interactions fo a given pair of cells?
 *
 * @param ci The first #cell.
 * @param cj The second #cell.
 * @param e The #engine.
 * @param s The #space.
 */
int cell_can_use_pair_mm(const struct cell *ci, const struct cell *cj,
                         const struct engine *e, const struct space *s) {

  const double theta_crit2 = e->gravity_properties->theta_crit2;
  const int periodic = s->periodic;
  const double dim[3] = {s->dim[0], s->dim[1], s->dim[2]};

  /* Recover the multipole information */
  const struct gravity_tensors *const multi_i = ci->multipole;
  const struct gravity_tensors *const multi_j = cj->multipole;

  /* Get the distance between the CoMs */
  double dx = multi_i->CoM[0] - multi_j->CoM[0];
  double dy = multi_i->CoM[1] - multi_j->CoM[1];
  double dz = multi_i->CoM[2] - multi_j->CoM[2];

  /* Apply BC */
  if (periodic) {
    dx = nearest(dx, dim[0]);
    dy = nearest(dy, dim[1]);
    dz = nearest(dz, dim[2]);
  }
  const double r2 = dx * dx + dy * dy + dz * dz;

  return gravity_M2L_accept(multi_i->r_max, multi_j->r_max, theta_crit2, r2);
}

/**
 * @brief Can we use the MM interactions fo a given pair of cells?
 *
 * @param ci The first #cell.
 * @param cj The second #cell.
 * @param e The #engine.
 * @param s The #space.
 */
int cell_can_use_pair_mm_rebuild(const struct cell *ci, const struct cell *cj,
                                 const struct engine *e,
                                 const struct space *s) {

  const double theta_crit2 = e->gravity_properties->theta_crit2;
  const int periodic = s->periodic;
  const double dim[3] = {s->dim[0], s->dim[1], s->dim[2]};

  /* Recover the multipole information */
  const struct gravity_tensors *const multi_i = ci->multipole;
  const struct gravity_tensors *const multi_j = cj->multipole;

#ifdef SWIFT_DEBUG_CHECKS

  if (multi_i->CoM[0] < ci->loc[0] ||
      multi_i->CoM[0] > ci->loc[0] + ci->width[0])
    error("Invalid multipole position ci");
  if (multi_i->CoM[1] < ci->loc[1] ||
      multi_i->CoM[1] > ci->loc[1] + ci->width[1])
    error("Invalid multipole position ci");
  if (multi_i->CoM[2] < ci->loc[2] ||
      multi_i->CoM[2] > ci->loc[2] + ci->width[2])
    error("Invalid multipole position ci");

  if (multi_j->CoM[0] < cj->loc[0] ||
      multi_j->CoM[0] > cj->loc[0] + cj->width[0])
    error("Invalid multipole position cj");
  if (multi_j->CoM[1] < cj->loc[1] ||
      multi_j->CoM[1] > cj->loc[1] + cj->width[1])
    error("Invalid multipole position cj");
  if (multi_j->CoM[2] < cj->loc[2] ||
      multi_j->CoM[2] > cj->loc[2] + cj->width[2])
    error("Invalid multipole position cj");

#endif

  /* Get the distance between the CoMs */
  double dx = multi_i->CoM[0] - multi_j->CoM[0];
  double dy = multi_i->CoM[1] - multi_j->CoM[1];
  double dz = multi_i->CoM[2] - multi_j->CoM[2];

  /* Apply BC */
  if (periodic) {
    dx = nearest(dx, dim[0]);
    dy = nearest(dy, dim[1]);
    dz = nearest(dz, dim[2]);
  }
  const double r2 = dx * dx + dy * dy + dz * dz;

  return gravity_M2L_accept(multi_i->r_max, multi_j->r_max, theta_crit2, r2);
}<|MERGE_RESOLUTION|>--- conflicted
+++ resolved
@@ -1115,7 +1115,7 @@
           if (gparts[j].type == swift_type_gas) {
             parts[-gparts[j].id_or_neg_offset - parts_offset].gpart =
                 &gparts[j];
-          } else if (gparts[j].type == swift_type_stars) {
+          } else if (gparts[j].type == swift_type_star) {
             sparts[-gparts[j].id_or_neg_offset - sparts_offset].gpart =
                 &gparts[j];
           }
@@ -1125,7 +1125,7 @@
         gbuff[k] = temp_buff;
         if (gparts[k].type == swift_type_gas) {
           parts[-gparts[k].id_or_neg_offset - parts_offset].gpart = &gparts[k];
-        } else if (gparts[k].type == swift_type_stars) {
+        } else if (gparts[k].type == swift_type_star) {
           sparts[-gparts[k].id_or_neg_offset - sparts_offset].gpart =
               &gparts[k];
         }
@@ -2019,28 +2019,25 @@
 }
 
 /**
-<<<<<<< HEAD
  * @brief Traverse a sub-cell task and activate the stars drift tasks that are
- * required
- * by a stars task
- *
- * WARNING: TODO: Need to be implemented
+ * required by a stars task
  *
  * @param ci The first #cell we recurse in.
  * @param cj The second #cell we recurse in.
  * @param s The task #scheduler.
  */
 void cell_activate_subcell_stars_tasks(struct cell *ci, struct cell *cj,
-                                       struct scheduler *s) {}
-
-=======
+                                       struct scheduler *s) {
+ // LOIC: to implement
+}
+
+/**
  * @brief Drift the multipoles that will be used in a M-M task.
  *
  * @param ci The first #cell we update.
  * @param cj The second #cell we update.
  * @param s The task #scheduler.
  */
->>>>>>> ffc8ecf8
 void cell_activate_grav_mm_task(struct cell *ci, struct cell *cj,
                                 struct scheduler *s) {
   /* Some constants */
@@ -3089,7 +3086,6 @@
 
       /* Drift... */
       drift_spart(sp, dt_drift, ti_old_gpart, ti_current);
-      if (spart_is_active(sp, e)) stars_init_spart(sp);
 
       /* Note: no need to compute dx_max as all spart have a gpart */
     }
