/*******************************************************************************
 * This file is part of SWIFT.
 * Copyright (c) 2012 Pedro Gonnet (pedro.gonnet@durham.ac.uk)
 *                    Matthieu Schaller (matthieu.schaller@durham.ac.uk)
 *               2015 Peter W. Draper (p.w.draper@durham.ac.uk)
 *               2016 John A. Regan (john.a.regan@durham.ac.uk)
 *                    Tom Theuns (tom.theuns@durham.ac.uk)
 *
 * This program is free software: you can redistribute it and/or modify
 * it under the terms of the GNU Lesser General Public License as published
 * by the Free Software Foundation, either version 3 of the License, or
 * (at your option) any later version.
 *
 * This program is distributed in the hope that it will be useful,
 * but WITHOUT ANY WARRANTY; without even the implied warranty of
 * MERCHANTABILITY or FITNESS FOR A PARTICULAR PURPOSE.  See the
 * GNU General Public License for more details.
 *
 * You should have received a copy of the GNU Lesser General Public License
 * along with this program.  If not, see <http://www.gnu.org/licenses/>.
 *
 ******************************************************************************/

/* Config parameters. */
#include "../config.h"

/* Some standard headers. */
#include <float.h>
#include <limits.h>
#include <stdlib.h>

/* MPI headers. */
#ifdef WITH_MPI
#include <mpi.h>
#endif

/* This object's header. */
#include "runner.h"

/* Local headers. */
#include "active.h"
#include "approx_math.h"
#include "atomic.h"
#include "cell.h"
#include "const.h"
#include "cooling.h"
#include "debug.h"
#include "drift.h"
#include "engine.h"
#include "error.h"
#include "gravity.h"
#include "hydro.h"
#include "hydro_properties.h"
#include "kick.h"
#include "minmax.h"
#include "runner_doiact_vec.h"
#include "scheduler.h"
#include "sort_part.h"
#include "sourceterms.h"
#include "space.h"
#include "stars.h"
#include "task.h"
#include "timers.h"
#include "timestep.h"

/* Import the density loop functions. */
#define FUNCTION density
#include "runner_doiact.h"

/* Import the gradient loop functions (if required). */
#ifdef EXTRA_HYDRO_LOOP
#undef FUNCTION
#define FUNCTION gradient
#include "runner_doiact.h"
#endif

/* Import the force loop functions. */
#undef FUNCTION
#define FUNCTION force
#include "runner_doiact.h"

/* Import the gravity loop functions. */
#include "runner_doiact_fft.h"
#include "runner_doiact_grav.h"

/**
 * @brief Perform source terms
 *
 * @param r runner task
 * @param c cell
 * @param timer 1 if the time is to be recorded.
 */
void runner_do_sourceterms(struct runner *r, struct cell *c, int timer) {
  const int count = c->count;
  const double cell_min[3] = {c->loc[0], c->loc[1], c->loc[2]};
  const double cell_width[3] = {c->width[0], c->width[1], c->width[2]};
  struct sourceterms *sourceterms = r->e->sourceterms;
  const int dimen = 3;

  TIMER_TIC;

  /* Recurse? */
  if (c->split) {
    for (int k = 0; k < 8; k++)
      if (c->progeny[k] != NULL) runner_do_sourceterms(r, c->progeny[k], 0);
  } else {

    if (count > 0) {

      /* do sourceterms in this cell? */
      const int incell =
          sourceterms_test_cell(cell_min, cell_width, sourceterms, dimen);
      if (incell == 1) {
        sourceterms_apply(r, sourceterms, c);
      }
    }
  }

  if (timer) TIMER_TOC(timer_dosource);
}

/**
 * @brief Calculate gravity acceleration from external potential
 *
 * @param r runner task
 * @param c cell
 * @param timer 1 if the time is to be recorded.
 */
void runner_do_grav_external(struct runner *r, struct cell *c, int timer) {

  struct gpart *restrict gparts = c->gparts;
  const int gcount = c->gcount;
  const struct engine *e = r->e;
  const struct external_potential *potential = e->external_potential;
  const struct phys_const *constants = e->physical_constants;
  const double time = r->e->time;

  TIMER_TIC;

  /* Anything to do here? */
  if (!cell_is_active(c, e)) return;

  /* Recurse? */
  if (c->split) {
    for (int k = 0; k < 8; k++)
      if (c->progeny[k] != NULL) runner_do_grav_external(r, c->progeny[k], 0);
  } else {

    /* Loop over the gparts in this cell. */
    for (int i = 0; i < gcount; i++) {

      /* Get a direct pointer on the part. */
      struct gpart *restrict gp = &gparts[i];

      /* Is this part within the time step? */
      if (gpart_is_active(gp, e)) {
        external_gravity_acceleration(time, potential, constants, gp);
      }
    }
  }

  if (timer) TIMER_TOC(timer_dograv_external);
}

/**
 * @brief Calculate change in thermal state of particles induced
 * by radiative cooling and heating.
 *
 * @param r runner task
 * @param c cell
 * @param timer 1 if the time is to be recorded.
 */
void runner_do_cooling(struct runner *r, struct cell *c, int timer) {

  struct part *restrict parts = c->parts;
  struct xpart *restrict xparts = c->xparts;
  const int count = c->count;
  const struct engine *e = r->e;
  const struct cooling_function_data *cooling_func = e->cooling_func;
  const struct phys_const *constants = e->physical_constants;
  const struct unit_system *us = e->internal_units;
  const double timeBase = e->timeBase;

  TIMER_TIC;

  /* Anything to do here? */
  if (!cell_is_active(c, e)) return;

  /* Recurse? */
  if (c->split) {
    for (int k = 0; k < 8; k++)
      if (c->progeny[k] != NULL) runner_do_cooling(r, c->progeny[k], 0);
  } else {

    /* Loop over the parts in this cell. */
    for (int i = 0; i < count; i++) {

      /* Get a direct pointer on the part. */
      struct part *restrict p = &parts[i];
      struct xpart *restrict xp = &xparts[i];

      if (part_is_active(p, e)) {

        /* Let's cool ! */
        const double dt = get_timestep(p->time_bin, timeBase);
        cooling_cool_part(constants, us, cooling_func, p, xp, dt);
      }
    }
  }

  if (timer) TIMER_TOC(timer_do_cooling);
}

/**
 * @brief Sort the entries in ascending order using QuickSort.
 *
 * @param sort The entries
 * @param N The number of entries.
 */
void runner_do_sort_ascending(struct entry *sort, int N) {

  struct {
    short int lo, hi;
  } qstack[10];
  int qpos, i, j, lo, hi, imin;
  struct entry temp;
  float pivot;

  /* Sort parts in cell_i in decreasing order with quicksort */
  qstack[0].lo = 0;
  qstack[0].hi = N - 1;
  qpos = 0;
  while (qpos >= 0) {
    lo = qstack[qpos].lo;
    hi = qstack[qpos].hi;
    qpos -= 1;
    if (hi - lo < 15) {
      for (i = lo; i < hi; i++) {
        imin = i;
        for (j = i + 1; j <= hi; j++)
          if (sort[j].d < sort[imin].d) imin = j;
        if (imin != i) {
          temp = sort[imin];
          sort[imin] = sort[i];
          sort[i] = temp;
        }
      }
    } else {
      pivot = sort[(lo + hi) / 2].d;
      i = lo;
      j = hi;
      while (i <= j) {
        while (sort[i].d < pivot) i++;
        while (sort[j].d > pivot) j--;
        if (i <= j) {
          if (i < j) {
            temp = sort[i];
            sort[i] = sort[j];
            sort[j] = temp;
          }
          i += 1;
          j -= 1;
        }
      }
      if (j > (lo + hi) / 2) {
        if (lo < j) {
          qpos += 1;
          qstack[qpos].lo = lo;
          qstack[qpos].hi = j;
        }
        if (i < hi) {
          qpos += 1;
          qstack[qpos].lo = i;
          qstack[qpos].hi = hi;
        }
      } else {
        if (i < hi) {
          qpos += 1;
          qstack[qpos].lo = i;
          qstack[qpos].hi = hi;
        }
        if (lo < j) {
          qpos += 1;
          qstack[qpos].lo = lo;
          qstack[qpos].hi = j;
        }
      }
    }
  }
}

/**
 * @brief Sort the particles in the given cell along all cardinal directions.
 *
 * @param r The #runner.
 * @param c The #cell.
 * @param flags Cell flag.
 * @param clock Flag indicating whether to record the timing or not, needed
 *      for recursive calls.
 */
void runner_do_sort(struct runner *r, struct cell *c, int flags, int clock) {

  struct entry *finger;
  struct entry *fingers[8];
  struct part *parts = c->parts;
  struct xpart *xparts = c->xparts;
  struct entry *sort;
  const int count = c->count;
  float buff[8];

  TIMER_TIC;

  /* Check that the particles have been moved to the current time */
  if (!cell_is_drifted(c, r->e)) error("Sorting un-drifted cell");

  /* Clean-up the flags, i.e. filter out what's already been sorted, but
     only if the sorts are recent. */
  if (c->ti_sort == r->e->ti_current) {
    /* Ignore dimensions that have been sorted. */
    flags &= ~c->sorted;
  } else {
    /* Clean old (stale) sorts. */
    c->sorted = 0;
  }
  if (flags == 0) return;

  /* Sorting an un-drifted cell? */
  if (!cell_is_drifted(c, r->e)) error("Sorting undrifted cell.");

  /* start by allocating the entry arrays. */
  if (c->sort == NULL || c->sortsize < count) {
    if (c->sort != NULL) free(c->sort);
    c->sortsize = count * 1.1;
    if ((c->sort = (struct entry *)malloc(sizeof(struct entry) *
                                          (c->sortsize + 1) * 13)) == NULL)
      error("Failed to allocate sort memory.");
  }
  sort = c->sort;

  /* Does this cell have any progeny? */
  if (c->split) {

    /* Fill in the gaps within the progeny. */
    float dx_max_sort = 0.0f;
    for (int k = 0; k < 8; k++) {
      if (c->progeny[k] != NULL) {
        if (flags & ~c->progeny[k]->sorted ||
            c->progeny[k]->dx_max_sort > c->dmin * space_maxreldx)
          runner_do_sort(r, c->progeny[k], flags, 0);
        dx_max_sort = max(dx_max_sort, c->progeny[k]->dx_max_sort);
      }
    }
    c->dx_max_sort = dx_max_sort;

    /* Loop over the 13 different sort arrays. */
    for (int j = 0; j < 13; j++) {

      /* Has this sort array been flagged? */
      if (!(flags & (1 << j))) continue;

      /* Init the particle index offsets. */
      int off[8];
      off[0] = 0;
      for (int k = 1; k < 8; k++)
        if (c->progeny[k - 1] != NULL)
          off[k] = off[k - 1] + c->progeny[k - 1]->count;
        else
          off[k] = off[k - 1];

      /* Init the entries and indices. */
      int inds[8];
      for (int k = 0; k < 8; k++) {
        inds[k] = k;
        if (c->progeny[k] != NULL && c->progeny[k]->count > 0) {
          fingers[k] = &c->progeny[k]->sort[j * (c->progeny[k]->count + 1)];
          buff[k] = fingers[k]->d;
          off[k] = off[k];
        } else
          buff[k] = FLT_MAX;
      }

      /* Sort the buffer. */
      for (int i = 0; i < 7; i++)
        for (int k = i + 1; k < 8; k++)
          if (buff[inds[k]] < buff[inds[i]]) {
            int temp_i = inds[i];
            inds[i] = inds[k];
            inds[k] = temp_i;
          }

      /* For each entry in the new sort list. */
      finger = &sort[j * (count + 1)];
      for (int ind = 0; ind < count; ind++) {

        /* Copy the minimum into the new sort array. */
        finger[ind].d = buff[inds[0]];
        finger[ind].i = fingers[inds[0]]->i + off[inds[0]];

        /* Update the buffer. */
        fingers[inds[0]] += 1;
        buff[inds[0]] = fingers[inds[0]]->d;

        /* Find the smallest entry. */
        for (int k = 1; k < 8 && buff[inds[k]] < buff[inds[k - 1]]; k++) {
          int temp_i = inds[k - 1];
          inds[k - 1] = inds[k];
          inds[k] = temp_i;
        }

      } /* Merge. */

      /* Add a sentinel. */
      sort[j * (count + 1) + count].d = FLT_MAX;
      sort[j * (count + 1) + count].i = 0;

      /* Mark as sorted. */
      c->sorted |= (1 << j);

    } /* loop over sort arrays. */

  } /* progeny? */

  /* Otherwise, just sort. */
  else {

    /* Fill the sort array. */
    for (int k = 0; k < count; k++) {
      if (xparts != NULL) {
        xparts[k].x_diff_sort[0] = 0.0f;
        xparts[k].x_diff_sort[1] = 0.0f;
        xparts[k].x_diff_sort[2] = 0.0f;
      }
      const double px[3] = {parts[k].x[0], parts[k].x[1], parts[k].x[2]};
      for (int j = 0; j < 13; j++)
        if (flags & (1 << j)) {
          sort[j * (count + 1) + k].i = k;
          sort[j * (count + 1) + k].d = px[0] * runner_shift[j][0] +
                                        px[1] * runner_shift[j][1] +
                                        px[2] * runner_shift[j][2];
        }
    }

    /* Add the sentinel and sort. */
    for (int j = 0; j < 13; j++)
      if (flags & (1 << j)) {
        sort[j * (count + 1) + count].d = FLT_MAX;
        sort[j * (count + 1) + count].i = 0;
        runner_do_sort_ascending(&sort[j * (count + 1)], count);
        c->sorted |= (1 << j);
      }

    /* Finally, clear the dx_max_sort field of this cell. */
    c->dx_max_sort = 0.f;

    /* If this was not just an update, invalidate the sorts above this one. */
    if (c->ti_sort < r->e->ti_current)
      for (struct cell *finger = c->parent; finger != NULL;
           finger = finger->parent)
        finger->sorted = 0;
  }

  /* Update the sort timer. */
  c->ti_sort = r->e->ti_current;

#ifdef SWIFT_DEBUG_CHECKS
  /* Verify the sorting. */
  for (int j = 0; j < 13; j++) {
    if (!(flags & (1 << j))) continue;
    finger = &sort[j * (count + 1)];
    for (int k = 1; k < count; k++) {
      if (finger[k].d < finger[k - 1].d)
        error("Sorting failed, ascending array.");
      if (finger[k].i >= count) error("Sorting failed, indices borked.");
    }
  }
#endif

  if (clock) TIMER_TOC(timer_dosort);
}

/**
<<<<<<< HEAD
=======
 * @brief Initialize the multipoles before the gravity calculation.
 *
 * @param r The runner thread.
 * @param c The cell.
 * @param timer 1 if the time is to be recorded.
 */
void runner_do_init_grav(struct runner *r, struct cell *c, int timer) {

  const struct engine *e = r->e;

  TIMER_TIC;

#ifdef SWIFT_DEBUG_CHECKS
  if (!(e->policy & engine_policy_self_gravity))
    error("Grav-init task called outside of self-gravity calculation");
#endif

  /* Anything to do here? */
  if (!cell_is_active(c, e)) return;

  /* Drift the multipole */
  cell_drift_multipole(c, e);
  
  /* Reset the gravity acceleration tensors */
  gravity_field_tensors_init(&c->multipole->pot);

  /* Recurse? */
  if (c->split) {
    for (int k = 0; k < 8; k++) {
      if (c->progeny[k] != NULL) runner_do_init_grav(r, c->progeny[k], 0);
    }
  }

  if (timer) TIMER_TOC(timer_init_grav);
}

/**
 * @brief Initialize the particles before the density calculation.
 *
 * @param r The runner thread.
 * @param c The cell.
 * @param timer 1 if the time is to be recorded.
 */
void runner_do_init(struct runner *r, struct cell *c, int timer) {

  struct part *restrict parts = c->parts;
  struct gpart *restrict gparts = c->gparts;
  const int count = c->count;
  const int gcount = c->gcount;
  const struct engine *e = r->e;
  const struct space *s = e->s;

  TIMER_TIC;

  /* Anything to do here? */
  if (!cell_is_active(c, e)) return;

  /* Recurse? */
  if (c->split) {
    for (int k = 0; k < 8; k++)
      if (c->progeny[k] != NULL) runner_do_init(r, c->progeny[k], 0);
  } else {

    /* Loop over the parts in this cell. */
    for (int i = 0; i < count; i++) {

      /* Get a direct pointer on the part. */
      struct part *restrict p = &parts[i];

      if (part_is_active(p, e)) {

        /* Get ready for a density calculation */
        hydro_init_part(p, &s->hs);
      }
    }

    /* Loop over the gparts in this cell. */
    for (int i = 0; i < gcount; i++) {

      /* Get a direct pointer on the part. */
      struct gpart *restrict gp = &gparts[i];

      if (gpart_is_active(gp, e)) {

        /* Get ready for a density calculation */
        gravity_init_gpart(gp);
      }
    }
  }

  if (timer) TIMER_TOC(timer_init);
}

/**
>>>>>>> 055253a9
 * @brief Intermediate task after the gradient loop that does final operations
 * on the gradient quantities and optionally slope limits the gradients
 *
 * @param r The runner thread.
 * @param c The cell.
 * @param timer Are we timing this ?
 */
void runner_do_extra_ghost(struct runner *r, struct cell *c, int timer) {

#ifdef EXTRA_HYDRO_LOOP

  struct part *restrict parts = c->parts;
  const int count = c->count;
  const struct engine *e = r->e;

  TIMER_TIC;

  /* Anything to do here? */
  if (!cell_is_active(c, e)) return;

  /* Recurse? */
  if (c->split) {
    for (int k = 0; k < 8; k++)
      if (c->progeny[k] != NULL) runner_do_extra_ghost(r, c->progeny[k], 0);
  } else {

    /* Loop over the parts in this cell. */
    for (int i = 0; i < count; i++) {

      /* Get a direct pointer on the part. */
      struct part *restrict p = &parts[i];

      if (part_is_active(p, e)) {

        /* Get ready for a force calculation */
        hydro_end_gradient(p);
      }
    }
  }

  if (timer) TIMER_TOC(timer_do_extra_ghost);

#else
  error("SWIFT was not compiled with the extra hydro loop activated.");
#endif
}

/**
 * @brief Intermediate task after the density to check that the smoothing
 * lengths are correct.
 *
 * @param r The runner thread.
 * @param c The cell.
 * @param timer Are we timing this ?
 */
void runner_do_ghost(struct runner *r, struct cell *c, int timer) {

  struct part *restrict parts = c->parts;
  struct xpart *restrict xparts = c->xparts;
  const struct engine *e = r->e;
  const struct space *s = e->s;
  const float hydro_h_max = e->hydro_properties->h_max;
  const float target_wcount = e->hydro_properties->target_neighbours;
  const float max_wcount =
      target_wcount + e->hydro_properties->delta_neighbours;
  const float min_wcount =
      target_wcount - e->hydro_properties->delta_neighbours;
  const int max_smoothing_iter = e->hydro_properties->max_smoothing_iterations;
  int redo = 0, count = 0;

  TIMER_TIC;

  /* Anything to do here? */
  if (!cell_is_active(c, e)) return;

  /* Recurse? */
  if (c->split) {
    for (int k = 0; k < 8; k++)
      if (c->progeny[k] != NULL) runner_do_ghost(r, c->progeny[k], 0);
  } else {

    /* Init the list of active particles that have to be updated. */
    int *pid = NULL;
    if ((pid = malloc(sizeof(int) * c->count)) == NULL)
      error("Can't allocate memory for pid.");
    for (int k = 0; k < c->count; k++)
      if (part_is_active(&parts[k], e)) {
        pid[count] = k;
        ++count;
      }

    /* While there are particles that need to be updated... */
    for (int num_reruns = 0; count > 0 && num_reruns < max_smoothing_iter;
         num_reruns++) {

      /* Reset the redo-count. */
      redo = 0;

      /* Loop over the remaining active parts in this cell. */
      for (int i = 0; i < count; i++) {

        /* Get a direct pointer on the part. */
        struct part *restrict p = &parts[pid[i]];
        struct xpart *restrict xp = &xparts[pid[i]];

#ifdef SWIFT_DEBUG_CHECKS
        /* Is this part within the timestep? */
        if (!part_is_active(p, e)) error("Ghost applied to inactive particle");
#endif

        /* Finish the density calculation */
        hydro_end_density(p);

        /* Did we get the right number of neighbours? */
        if (p->density.wcount > max_wcount || p->density.wcount < min_wcount) {

          float h_corr = 0.f;

          /* If no derivative, double the smoothing length. */
          if (p->density.wcount_dh == 0.0f) h_corr = p->h;

          /* Otherwise, compute the smoothing length update (Newton step). */
          else {
            h_corr = (target_wcount - p->density.wcount) / p->density.wcount_dh;

            /* Truncate to the range [ -p->h/2 , p->h ]. */
            h_corr = (h_corr < p->h) ? h_corr : p->h;
            h_corr = (h_corr > -0.5f * p->h) ? h_corr : -0.5f * p->h;
          }

          /* Ok, correct then */
          p->h += h_corr;

          /* If below the absolute maximum, try again */
          if (p->h < hydro_h_max) {

            /* Flag for another round of fun */
            pid[redo] = pid[i];
            redo += 1;

            /* Re-initialise everything */
            hydro_init_part(p, &s->hs);

            /* Off we go ! */
            continue;
          } else {

            /* Ok, this particle is a lost cause... */
            p->h = hydro_h_max;
          }
        }

        /* We now have a particle whose smoothing length has converged */

        /* As of here, particle force variables will be set. */

        /* Compute variables required for the force loop */
        hydro_prepare_force(p, xp);

        /* The particle force values are now set.  Do _NOT_
           try to read any particle density variables! */

        /* Prepare the particle for the force loop over neighbours */
        hydro_reset_acceleration(p);
      }

      /* We now need to treat the particles whose smoothing length had not
       * converged again */

      /* Re-set the counter for the next loop (potentially). */
      count = redo;
      if (count > 0) {

        /* Climb up the cell hierarchy. */
        for (struct cell *finger = c; finger != NULL; finger = finger->parent) {

          /* Run through this cell's density interactions. */
          for (struct link *l = finger->density; l != NULL; l = l->next) {

            /* Self-interaction? */
            if (l->t->type == task_type_self)
              runner_doself_subset_density(r, finger, parts, pid, count);

            /* Otherwise, pair interaction? */
            else if (l->t->type == task_type_pair) {

              /* Left or right? */
              if (l->t->ci == finger)
                runner_dopair_subset_density(r, finger, parts, pid, count,
                                             l->t->cj);
              else
                runner_dopair_subset_density(r, finger, parts, pid, count,
                                             l->t->ci);

            }

            /* Otherwise, sub-self interaction? */
            else if (l->t->type == task_type_sub_self)
              runner_dosub_subset_density(r, finger, parts, pid, count, NULL,
                                          -1, 1);

            /* Otherwise, sub-pair interaction? */
            else if (l->t->type == task_type_sub_pair) {

              /* Left or right? */
              if (l->t->ci == finger)
                runner_dosub_subset_density(r, finger, parts, pid, count,
                                            l->t->cj, -1, 1);
              else
                runner_dosub_subset_density(r, finger, parts, pid, count,
                                            l->t->ci, -1, 1);
            }
          }
        }
      }
    }

#ifdef SWIFT_DEBUG_CHECKS
    if (count) {
      error("Smoothing length failed to converge on %i particles.", count);
    }
#else
    if (count)
      message("Smoothing length failed to converge on %i particles.", count);
#endif

    /* Be clean */
    free(pid);
  }

  if (timer) TIMER_TOC(timer_do_ghost);
}

/**
 * @brief Unskip any tasks associated with active cells.
 *
 * @param c The cell.
 * @param e The engine.
 */
static void runner_do_unskip(struct cell *c, struct engine *e) {

  /* Ignore empty cells. */
  if (c->count == 0 && c->gcount == 0) return;

  /* Skip inactive cells. */
  if (!cell_is_active(c, e)) return;

  /* Recurse */
  if (c->split) {
    for (int k = 0; k < 8; k++) {
      if (c->progeny[k] != NULL) {
        struct cell *cp = c->progeny[k];
        runner_do_unskip(cp, e);
      }
    }
  }

  /* Unskip any active tasks. */
  const int forcerebuild = cell_unskip_tasks(c, &e->sched);
  if (forcerebuild) atomic_inc(&e->forcerebuild);
}

/**
 * @brief Mapper function to unskip active tasks.
 *
 * @param map_data An array of #cell%s.
 * @param num_elements Chunk size.
 * @param extra_data Pointer to an #engine.
 */
void runner_do_unskip_mapper(void *map_data, int num_elements,
                             void *extra_data) {

  struct engine *e = (struct engine *)extra_data;
  struct cell *cells = (struct cell *)map_data;

  for (int ind = 0; ind < num_elements; ind++) {
    struct cell *c = &cells[ind];
    if (c != NULL) runner_do_unskip(c, e);
  }
}
/**
 * @brief Drift particles in real space.
 *
 * @param r The runner thread.
 * @param c The cell.
 * @param timer Are we timing this ?
 */
void runner_do_drift_particles(struct runner *r, struct cell *c, int timer) {

  TIMER_TIC;

  cell_drift_particles(c, r->e);

  if (timer) TIMER_TOC(timer_drift);
}

/**
 * @brief Perform the first half-kick on all the active particles in a cell.
 *
 * @param r The runner thread.
 * @param c The cell.
 * @param timer Are we timing this ?
 */
void runner_do_kick1(struct runner *r, struct cell *c, int timer) {

  const struct engine *e = r->e;
  struct part *restrict parts = c->parts;
  struct xpart *restrict xparts = c->xparts;
  struct gpart *restrict gparts = c->gparts;
  struct spart *restrict sparts = c->sparts;
  const int count = c->count;
  const int gcount = c->gcount;
  const int scount = c->scount;
  const integertime_t ti_current = e->ti_current;
  const double timeBase = e->timeBase;

  TIMER_TIC;

  /* Anything to do here? */
  if (!cell_is_starting(c, e)) return;

  /* Recurse? */
  if (c->split) {
    for (int k = 0; k < 8; k++)
      if (c->progeny[k] != NULL) runner_do_kick1(r, c->progeny[k], 0);
  } else {

    /* Loop over the parts in this cell. */
    for (int k = 0; k < count; k++) {

      /* Get a handle on the part. */
      struct part *restrict p = &parts[k];
      struct xpart *restrict xp = &xparts[k];

      /* If particle needs to be kicked */
      if (part_is_starting(p, e)) {

        const integertime_t ti_step = get_integer_timestep(p->time_bin);
        const integertime_t ti_begin =
            get_integer_time_begin(ti_current + 1, p->time_bin);

#ifdef SWIFT_DEBUG_CHECKS
        const integertime_t ti_end =
            get_integer_time_end(ti_current + 1, p->time_bin);

        if (ti_begin != ti_current)
          error(
              "Particle in wrong time-bin, ti_end=%lld, ti_begin=%lld, "
              "ti_step=%lld time_bin=%d ti_current=%lld",
              ti_end, ti_begin, ti_step, p->time_bin, ti_current);
#endif

        /* do the kick */
        kick_part(p, xp, ti_begin, ti_begin + ti_step / 2, timeBase);
      }
    }

    /* Loop over the gparts in this cell. */
    for (int k = 0; k < gcount; k++) {

      /* Get a handle on the part. */
      struct gpart *restrict gp = &gparts[k];

      /* If the g-particle has no counterpart and needs to be kicked */
      if (gp->type == swift_type_dark_matter && gpart_is_starting(gp, e)) {

        const integertime_t ti_step = get_integer_timestep(gp->time_bin);
        const integertime_t ti_begin =
            get_integer_time_begin(ti_current + 1, gp->time_bin);

#ifdef SWIFT_DEBUG_CHECKS
        const integertime_t ti_end =
            get_integer_time_end(ti_current + 1, gp->time_bin);

        if (ti_begin != ti_current)
          error(
              "Particle in wrong time-bin, ti_end=%lld, ti_begin=%lld, "
              "ti_step=%lld time_bin=%d ti_current=%lld",
              ti_end, ti_begin, ti_step, gp->time_bin, ti_current);
#endif

        /* do the kick */
        kick_gpart(gp, ti_begin, ti_begin + ti_step / 2, timeBase);
      }
    }

    /* Loop over the star particles in this cell. */
    for (int k = 0; k < scount; k++) {

      /* Get a handle on the s-part. */
      struct spart *restrict sp = &sparts[k];

      /* If particle needs to be kicked */
      if (spart_is_starting(sp, e)) {

        const integertime_t ti_step = get_integer_timestep(sp->time_bin);
        const integertime_t ti_begin =
            get_integer_time_begin(ti_current + 1, sp->time_bin);

#ifdef SWIFT_DEBUG_CHECKS
        const integertime_t ti_end =
            get_integer_time_end(ti_current + 1, sp->time_bin);

        if (ti_begin != ti_current)
          error(
              "Particle in wrong time-bin, ti_end=%lld, ti_begin=%lld, "
              "ti_step=%lld time_bin=%d ti_current=%lld",
              ti_end, ti_begin, ti_step, sp->time_bin, ti_current);
#endif

        /* do the kick */
        kick_spart(sp, ti_begin, ti_begin + ti_step / 2, timeBase);
      }
    }
  }

  if (timer) TIMER_TOC(timer_kick1);
}

/**
 * @brief Perform the second half-kick on all the active particles in a cell.
 *
 * Also prepares particles to be drifted.
 *
 * @param r The runner thread.
 * @param c The cell.
 * @param timer Are we timing this ?
 */
void runner_do_kick2(struct runner *r, struct cell *c, int timer) {

  const struct engine *e = r->e;
  const integertime_t ti_current = e->ti_current;
  const double timeBase = e->timeBase;
  const int count = c->count;
  const int gcount = c->gcount;
  const int scount = c->scount;
  struct part *restrict parts = c->parts;
  struct xpart *restrict xparts = c->xparts;
  struct gpart *restrict gparts = c->gparts;
  struct spart *restrict sparts = c->sparts;

  TIMER_TIC;

  /* Anything to do here? */
  if (!cell_is_active(c, e)) return;

  /* Recurse? */
  if (c->split) {
    for (int k = 0; k < 8; k++)
      if (c->progeny[k] != NULL) runner_do_kick2(r, c->progeny[k], 0);
  } else {

    /* Loop over the particles in this cell. */
    for (int k = 0; k < count; k++) {

      /* Get a handle on the part. */
      struct part *restrict p = &parts[k];
      struct xpart *restrict xp = &xparts[k];

      /* If particle needs to be kicked */
      if (part_is_active(p, e)) {

        const integertime_t ti_step = get_integer_timestep(p->time_bin);
        const integertime_t ti_begin =
            get_integer_time_begin(ti_current, p->time_bin);

#ifdef SWIFT_DEBUG_CHECKS
        if (ti_begin + ti_step != ti_current)
          error(
              "Particle in wrong time-bin, ti_begin=%lld, ti_step=%lld "
              "time_bin=%d ti_current=%lld",
              ti_begin, ti_step, p->time_bin, ti_current);
#endif

        /* Finish the time-step with a second half-kick */
        kick_part(p, xp, ti_begin + ti_step / 2, ti_begin + ti_step, timeBase);

#ifdef SWIFT_DEBUG_CHECKS
        /* Check that kick and the drift are synchronized */
        if (p->ti_drift != p->ti_kick) error("Error integrating part in time.");
#endif

        /* Prepare the values to be drifted */
        hydro_reset_predicted_values(p, xp);
      }
    }

    /* Loop over the g-particles in this cell. */
    for (int k = 0; k < gcount; k++) {

      /* Get a handle on the part. */
      struct gpart *restrict gp = &gparts[k];

      /* If the g-particle has no counterpart and needs to be kicked */
      if (gp->type == swift_type_dark_matter && gpart_is_active(gp, e)) {

        const integertime_t ti_step = get_integer_timestep(gp->time_bin);
        const integertime_t ti_begin =
            get_integer_time_begin(ti_current, gp->time_bin);

#ifdef SWIFT_DEBUG_CHECKS
        if (ti_begin + ti_step != ti_current)
          error("Particle in wrong time-bin");
#endif

        /* Finish the time-step with a second half-kick */
        kick_gpart(gp, ti_begin + ti_step / 2, ti_begin + ti_step, timeBase);

#ifdef SWIFT_DEBUG_CHECKS
        /* Check that kick and the drift are synchronized */
        if (gp->ti_drift != gp->ti_kick)
          error("Error integrating g-part in time.");
#endif

        /* Prepare the values to be drifted */
        gravity_reset_predicted_values(gp);
      }
    }

    /* Loop over the particles in this cell. */
    for (int k = 0; k < scount; k++) {

      /* Get a handle on the part. */
      struct spart *restrict sp = &sparts[k];

      /* If particle needs to be kicked */
      if (spart_is_active(sp, e)) {

        const integertime_t ti_step = get_integer_timestep(sp->time_bin);
        const integertime_t ti_begin =
            get_integer_time_begin(ti_current, sp->time_bin);

#ifdef SWIFT_DEBUG_CHECKS
        if (ti_begin + ti_step != ti_current)
          error("Particle in wrong time-bin");
#endif

        /* Finish the time-step with a second half-kick */
        kick_spart(sp, ti_begin + ti_step / 2, ti_begin + ti_step, timeBase);

#ifdef SWIFT_DEBUG_CHECKS
        /* Check that kick and the drift are synchronized */
        if (sp->ti_drift != sp->ti_kick)
          error("Error integrating s-part in time.");
#endif

        /* Prepare the values to be drifted */
        star_reset_predicted_values(sp);
      }
    }
  }
  if (timer) TIMER_TOC(timer_kick2);
}

/**
 * @brief Computes the next time-step of all active particles in this cell
 * and update the cell's statistics.
 *
 * @param r The runner thread.
 * @param c The cell.
 * @param timer Are we timing this ?
 */
void runner_do_timestep(struct runner *r, struct cell *c, int timer) {

  const struct engine *e = r->e;
  const integertime_t ti_current = e->ti_current;
  const int count = c->count;
  const int gcount = c->gcount;
  const int scount = c->scount;
  struct part *restrict parts = c->parts;
  struct xpart *restrict xparts = c->xparts;
  struct gpart *restrict gparts = c->gparts;
  struct spart *restrict sparts = c->sparts;
  const double timeBase = e->timeBase;

  TIMER_TIC;

  int updated = 0, g_updated = 0, s_updated = 0;
  integertime_t ti_end_min = max_nr_timesteps, ti_end_max = 0, ti_beg_max = 0;

  /* No children? */
  if (!c->split) {

    /* Loop over the particles in this cell. */
    for (int k = 0; k < count; k++) {

      /* Get a handle on the part. */
      struct part *restrict p = &parts[k];
      struct xpart *restrict xp = &xparts[k];

      /* If particle needs updating */
      if (part_is_active(p, e)) {

#ifdef SWIFT_DEBUG_CHECKS
        /* Current end of time-step */
        const integertime_t ti_end =
            get_integer_time_end(ti_current, p->time_bin);

        if (ti_end != ti_current)
          error("Computing time-step of rogue particle.");
#endif

        /* Get new time-step */
        const integertime_t ti_new_step = get_part_timestep(p, xp, e);

        /* Update particle */
        p->time_bin = get_time_bin(ti_new_step);
        if (p->gpart != NULL) p->gpart->time_bin = get_time_bin(ti_new_step);

        /* Tell the particle what the new physical time step is */
        float dt = get_timestep(p->time_bin, timeBase);
        hydro_timestep_extra(p, dt);

        /* Number of updated particles */
        updated++;
        if (p->gpart != NULL) g_updated++;

        /* What is the next sync-point ? */
        ti_end_min = min(ti_current + ti_new_step, ti_end_min);
        ti_end_max = max(ti_current + ti_new_step, ti_end_max);

        /* What is the next starting point for this cell ? */
        ti_beg_max = max(ti_current, ti_beg_max);
      }

      else { /* part is inactive */

        const integertime_t ti_end =
            get_integer_time_end(ti_current, p->time_bin);

        /* What is the next sync-point ? */
        ti_end_min = min(ti_end, ti_end_min);
        ti_end_max = max(ti_end, ti_end_max);

        const integertime_t ti_beg =
            get_integer_time_begin(ti_current + 1, p->time_bin);

        /* What is the next starting point for this cell ? */
        ti_beg_max = max(ti_beg, ti_beg_max);
      }
    }

    /* Loop over the g-particles in this cell. */
    for (int k = 0; k < gcount; k++) {

      /* Get a handle on the part. */
      struct gpart *restrict gp = &gparts[k];

      /* If the g-particle has no counterpart */
      if (gp->type == swift_type_dark_matter) {

        /* need to be updated ? */
        if (gpart_is_active(gp, e)) {

#ifdef SWIFT_DEBUG_CHECKS
          /* Current end of time-step */
          const integertime_t ti_end =
              get_integer_time_end(ti_current, gp->time_bin);

          if (ti_end != ti_current)
            error("Computing time-step of rogue particle.");
#endif

          /* Get new time-step */
          const integertime_t ti_new_step = get_gpart_timestep(gp, e);

          /* Update particle */
          gp->time_bin = get_time_bin(ti_new_step);

          /* Number of updated g-particles */
          g_updated++;

          /* What is the next sync-point ? */
          ti_end_min = min(ti_current + ti_new_step, ti_end_min);
          ti_end_max = max(ti_current + ti_new_step, ti_end_max);

          /* What is the next starting point for this cell ? */
          ti_beg_max = max(ti_current, ti_beg_max);

        } else { /* gpart is inactive */

          const integertime_t ti_end =
              get_integer_time_end(ti_current, gp->time_bin);

          /* What is the next sync-point ? */
          ti_end_min = min(ti_end, ti_end_min);
          ti_end_max = max(ti_end, ti_end_max);

          const integertime_t ti_beg =
              get_integer_time_begin(ti_current + 1, gp->time_bin);

          /* What is the next starting point for this cell ? */
          ti_beg_max = max(ti_beg, ti_beg_max);
        }
      }
    }

    /* Loop over the star particles in this cell. */
    for (int k = 0; k < scount; k++) {

      /* Get a handle on the part. */
      struct spart *restrict sp = &sparts[k];

      /* need to be updated ? */
      if (spart_is_active(sp, e)) {

#ifdef SWIFT_DEBUG_CHECKS
        /* Current end of time-step */
        const integertime_t ti_end =
            get_integer_time_end(ti_current, sp->time_bin);

        if (ti_end != ti_current)
          error("Computing time-step of rogue particle.");
#endif
        /* Get new time-step */
        const integertime_t ti_new_step = get_spart_timestep(sp, e);

        /* Update particle */
        sp->time_bin = get_time_bin(ti_new_step);
        sp->gpart->time_bin = get_time_bin(ti_new_step);

        /* Number of updated s-particles */
        s_updated++;
        g_updated++;

        /* What is the next sync-point ? */
        ti_end_min = min(ti_current + ti_new_step, ti_end_min);
        ti_end_max = max(ti_current + ti_new_step, ti_end_max);

        /* What is the next starting point for this cell ? */
        ti_beg_max = max(ti_current, ti_beg_max);

      } else { /* star particle is inactive */

        const integertime_t ti_end =
            get_integer_time_end(ti_current, sp->time_bin);

        /* What is the next sync-point ? */
        ti_end_min = min(ti_end, ti_end_min);
        ti_end_max = max(ti_end, ti_end_max);

        const integertime_t ti_beg =
            get_integer_time_begin(ti_current + 1, sp->time_bin);

        /* What is the next starting point for this cell ? */
        ti_beg_max = max(ti_beg, ti_beg_max);
      }
    }
  } else {

    /* Loop over the progeny. */
    for (int k = 0; k < 8; k++)
      if (c->progeny[k] != NULL) {
        struct cell *restrict cp = c->progeny[k];

        /* Recurse */
        runner_do_timestep(r, cp, 0);

        /* And aggregate */
        updated += cp->updated;
        g_updated += cp->g_updated;
        s_updated += cp->s_updated;
        ti_end_min = min(cp->ti_end_min, ti_end_min);
        ti_end_max = max(cp->ti_end_max, ti_end_max);
        ti_beg_max = max(cp->ti_beg_max, ti_beg_max);
      }
  }

  /* Store the values. */
  c->updated = updated;
  c->g_updated = g_updated;
  c->s_updated = s_updated;
  c->ti_end_min = ti_end_min;
  c->ti_end_max = ti_end_max;
  c->ti_beg_max = ti_beg_max;

  if (timer) TIMER_TOC(timer_timestep);
}

/**
 * @brief End the force calculation of all active particles in a cell
 * by multiplying the acccelerations by the relevant constants
 *
 * @param r The #runner thread.
 * @param c The #cell.
 * @param timer Are we timing this ?
 */
void runner_do_end_force(struct runner *r, struct cell *c, int timer) {

  const struct engine *e = r->e;
  const int count = c->count;
  const int gcount = c->gcount;
  const int scount = c->scount;
  struct part *restrict parts = c->parts;
  struct gpart *restrict gparts = c->gparts;
  struct spart *restrict sparts = c->sparts;
  const double const_G = e->physical_constants->const_newton_G;

  TIMER_TIC;

  /* Anything to do here? */
  if (!cell_is_active(c, e)) return;

  /* Recurse? */
  if (c->split) {
    for (int k = 0; k < 8; k++)
      if (c->progeny[k] != NULL) runner_do_end_force(r, c->progeny[k], 0);
  } else {

    /* Loop over the gas particles in this cell. */
    for (int k = 0; k < count; k++) {

      /* Get a handle on the part. */
      struct part *restrict p = &parts[k];

      if (part_is_active(p, e)) {

        /* First, finish the force loop */
        hydro_end_force(p);
        if (p->gpart != NULL) gravity_end_force(p->gpart, const_G);
      }
    }

    /* Loop over the g-particles in this cell. */
    for (int k = 0; k < gcount; k++) {

      /* Get a handle on the gpart. */
      struct gpart *restrict gp = &gparts[k];

      if (gp->type == swift_type_dark_matter) {

        if (gpart_is_active(gp, e)) gravity_end_force(gp, const_G);
      }

#ifdef SWIFT_DEBUG_CHECKS
      if (e->policy & engine_policy_self_gravity && gpart_is_active(gp, e)) {

        /* Check that this gpart has interacted with all the other particles
         * (via direct or multipoles) in the box */
        gp->num_interacted++;
        if (gp->num_interacted != (long long)e->s->nr_gparts)
          error(
              "g-particle (id=%lld, type=%d) did not interact gravitationally "
              "with all other gparts gp->num_interacted=%lld, total_gparts=%zd",
              gp->id_or_neg_offset, gp->type, gp->num_interacted,
              e->s->nr_gparts);
      }
#endif
    }

    /* Loop over the star particles in this cell. */
    for (int k = 0; k < scount; k++) {

      /* Get a handle on the spart. */
      struct spart *restrict sp = &sparts[k];
      if (spart_is_active(sp, e)) {

        /* First, finish the force loop */
        star_end_force(sp);
        gravity_end_force(sp->gpart, const_G);
      }
    }
  }

  if (timer) TIMER_TOC(timer_endforce);
}

/**
 * @brief Construct the cell properties from the received #part.
 *
 * @param r The runner thread.
 * @param c The cell.
 * @param timer Are we timing this ?
 */
void runner_do_recv_part(struct runner *r, struct cell *c, int timer) {

#ifdef WITH_MPI

  const struct part *restrict parts = c->parts;
  const size_t nr_parts = c->count;
  const integertime_t ti_current = r->e->ti_current;

  TIMER_TIC;

  integertime_t ti_end_min = max_nr_timesteps;
  integertime_t ti_end_max = 0;
  timebin_t time_bin_min = num_time_bins;
  timebin_t time_bin_max = 0;
  float h_max = 0.f;

  /* If this cell is a leaf, collect the particle data. */
  if (!c->split) {

    /* Collect everything... */
    for (size_t k = 0; k < nr_parts; k++) {
      if (parts[k].time_bin == time_bin_inhibited) continue;
      time_bin_min = min(time_bin_min, parts[k].time_bin);
      time_bin_max = max(time_bin_max, parts[k].time_bin);
      h_max = max(h_max, parts[k].h);

#ifdef SWIFT_DEBUG_CHECKS
      if (parts[k].ti_drift != ti_current)
        error("Received un-drifted particle !");
#endif
    }

    /* Convert into a time */
    ti_end_min = get_integer_time_end(ti_current, time_bin_min);
    ti_end_max = get_integer_time_end(ti_current, time_bin_max);
  }

  /* Otherwise, recurse and collect. */
  else {
    for (int k = 0; k < 8; k++) {
      if (c->progeny[k] != NULL) {
        runner_do_recv_part(r, c->progeny[k], 0);
        ti_end_min = min(ti_end_min, c->progeny[k]->ti_end_min);
        ti_end_max = max(ti_end_max, c->progeny[k]->ti_end_max);
        h_max = max(h_max, c->progeny[k]->h_max);
      }
    }
  }

#ifdef SWIFT_DEBUG_CHECKS
  if (ti_end_min < ti_current)
    error(
        "Received a cell at an incorrect time c->ti_end_min=%lld, "
        "e->ti_current=%lld.",
        ti_end_min, ti_current);
#endif

  /* ... and store. */
  c->ti_end_min = ti_end_min;
  c->ti_end_max = ti_end_max;
  c->ti_old = ti_current;
  c->h_max = h_max;

  if (timer) TIMER_TOC(timer_dorecv_part);

#else
  error("SWIFT was not compiled with MPI support.");
#endif
}

/**
 * @brief Construct the cell properties from the received #gpart.
 *
 * @param r The runner thread.
 * @param c The cell.
 * @param timer Are we timing this ?
 */
void runner_do_recv_gpart(struct runner *r, struct cell *c, int timer) {

#ifdef WITH_MPI

  const struct gpart *restrict gparts = c->gparts;
  const size_t nr_gparts = c->gcount;
  const integertime_t ti_current = r->e->ti_current;

  TIMER_TIC;

  integertime_t ti_end_min = max_nr_timesteps;
  integertime_t ti_end_max = 0;
  timebin_t time_bin_min = num_time_bins;
  timebin_t time_bin_max = 0;

  /* If this cell is a leaf, collect the particle data. */
  if (!c->split) {

    /* Collect everything... */
    for (size_t k = 0; k < nr_gparts; k++) {
      if (gparts[k].time_bin == time_bin_inhibited) continue;
      time_bin_min = min(time_bin_min, gparts[k].time_bin);
      time_bin_max = max(time_bin_max, gparts[k].time_bin);

#ifdef SWIFT_DEBUG_CHECKS
      if (gparts[k].ti_drift != ti_current)
        error("Received un-drifted g-particle !");
#endif
    }

    /* Convert into a time */
    ti_end_min = get_integer_time_end(ti_current, time_bin_min);
    ti_end_max = get_integer_time_end(ti_current, time_bin_max);
  }

  /* Otherwise, recurse and collect. */
  else {
    for (int k = 0; k < 8; k++) {
      if (c->progeny[k] != NULL) {
        runner_do_recv_gpart(r, c->progeny[k], 0);
        ti_end_min = min(ti_end_min, c->progeny[k]->ti_end_min);
        ti_end_max = max(ti_end_max, c->progeny[k]->ti_end_max);
      }
    }
  }

#ifdef SWIFT_DEBUG_CHECKS
  if (ti_end_min < ti_current)
    error(
        "Received a cell at an incorrect time c->ti_end_min=%lld, "
        "e->ti_current=%lld.",
        ti_end_min, ti_current);
#endif

  /* ... and store. */
  c->ti_end_min = ti_end_min;
  c->ti_end_max = ti_end_max;
  c->ti_old = ti_current;

  if (timer) TIMER_TOC(timer_dorecv_gpart);

#else
  error("SWIFT was not compiled with MPI support.");
#endif
}

/**
 * @brief Construct the cell properties from the received #spart.
 *
 * @param r The runner thread.
 * @param c The cell.
 * @param timer Are we timing this ?
 */
void runner_do_recv_spart(struct runner *r, struct cell *c, int timer) {

#ifdef WITH_MPI

  const struct spart *restrict sparts = c->sparts;
  const size_t nr_sparts = c->scount;
  const integertime_t ti_current = r->e->ti_current;

  TIMER_TIC;

  integertime_t ti_end_min = max_nr_timesteps;
  integertime_t ti_end_max = 0;
  timebin_t time_bin_min = num_time_bins;
  timebin_t time_bin_max = 0;

  /* If this cell is a leaf, collect the particle data. */
  if (!c->split) {

    /* Collect everything... */
    for (size_t k = 0; k < nr_sparts; k++) {
      if (sparts[k].time_bin == time_bin_inhibited) continue;
      time_bin_min = min(time_bin_min, sparts[k].time_bin);
      time_bin_max = max(time_bin_max, sparts[k].time_bin);

#ifdef SWIFT_DEBUG_CHECKS
      if (sparts[k].ti_drift != ti_current)
        error("Received un-drifted s-particle !");
#endif
    }

    /* Convert into a time */
    ti_end_min = get_integer_time_end(ti_current, time_bin_min);
    ti_end_max = get_integer_time_end(ti_current, time_bin_max);
  }

  /* Otherwise, recurse and collect. */
  else {
    for (int k = 0; k < 8; k++) {
      if (c->progeny[k] != NULL) {
        runner_do_recv_spart(r, c->progeny[k], 0);
        ti_end_min = min(ti_end_min, c->progeny[k]->ti_end_min);
        ti_end_max = max(ti_end_max, c->progeny[k]->ti_end_max);
      }
    }
  }

#ifdef SWIFT_DEBUG_CHECKS
  if (ti_end_min < ti_current)
    error(
        "Received a cell at an incorrect time c->ti_end_min=%lld, "
        "e->ti_current=%lld.",
        ti_end_min, ti_current);
#endif

  /* ... and store. */
  c->ti_end_min = ti_end_min;
  c->ti_end_max = ti_end_max;
  c->ti_old = ti_current;

  if (timer) TIMER_TOC(timer_dorecv_spart);

#else
  error("SWIFT was not compiled with MPI support.");
#endif
}

/**
 * @brief The #runner main thread routine.
 *
 * @param data A pointer to this thread's data.
 */
void *runner_main(void *data) {

  struct runner *r = (struct runner *)data;
  struct engine *e = r->e;
  struct scheduler *sched = &e->sched;

  /* Main loop. */
  while (1) {

    /* Wait at the barrier. */
    engine_barrier(e, r->id);

    /* Re-set the pointer to the previous task, as there is none. */
    struct task *t = NULL;
    struct task *prev = NULL;

    /* Loop while there are tasks... */
    while (1) {

      /* If there's no old task, try to get a new one. */
      if (t == NULL) {

        /* Get the task. */
        TIMER_TIC
        t = scheduler_gettask(sched, r->qid, prev);
        TIMER_TOC(timer_gettask);

        /* Did I get anything? */
        if (t == NULL) break;
      }

      /* Get the cells. */
      struct cell *ci = t->ci;
      struct cell *cj = t->cj;

/* Mark the thread we run on */
#ifdef SWIFT_DEBUG_TASKS
      t->rid = r->cpuid;
#endif

/* Check that we haven't scheduled an inactive task */
#ifdef SWIFT_DEBUG_CHECKS
      t->ti_run = e->ti_current;
#ifndef WITH_MPI
      if (ci == NULL && cj == NULL) {

        error("Task not associated with cells!");

      } else if (cj == NULL) { /* self */

        if (!cell_is_active(ci, e) && t->type != task_type_sort &&
            t->type != task_type_send && t->type != task_type_recv &&
            t->type != task_type_kick1 && t->type != task_type_drift)
          error(
              "Task (type='%s/%s') should have been skipped ti_current=%lld "
              "c->ti_end_min=%lld",
              taskID_names[t->type], subtaskID_names[t->subtype], e->ti_current,
              ci->ti_end_min);

        /* Special case for sorts */
        if (!cell_is_active(ci, e) && t->type == task_type_sort &&
            t->flags == 0)
          error(
              "Task (type='%s/%s') should have been skipped ti_current=%lld "
              "c->ti_end_min=%lld t->flags=%d",
              taskID_names[t->type], subtaskID_names[t->subtype], e->ti_current,
              ci->ti_end_min, t->flags);

        /* Special case for kick1 */
        if (!cell_is_starting(ci, e) && t->type == task_type_kick1 &&
            t->flags == 0)
          error(
              "Task (type='%s/%s') should have been skipped ti_current=%lld "
              "c->ti_end_min=%lld t->flags=%d",
              taskID_names[t->type], subtaskID_names[t->subtype], e->ti_current,
              ci->ti_end_min, t->flags);

      } else { /* pair */
        if (!cell_is_active(ci, e) && !cell_is_active(cj, e))

          if (t->type != task_type_send && t->type != task_type_recv)
            error(
                "Task (type='%s/%s') should have been skipped ti_current=%lld "
                "ci->ti_end_min=%lld cj->ti_end_min=%lld",
                taskID_names[t->type], subtaskID_names[t->subtype],
                e->ti_current, ci->ti_end_min, cj->ti_end_min);
      }
#endif
#endif

      /* Different types of tasks... */
      switch (t->type) {
        case task_type_self:
          if (t->subtype == task_subtype_density) {
#if defined(WITH_VECTORIZATION) && defined(GADGET2_SPH)
            runner_doself1_density_vec(r, ci);
#else
            runner_doself1_density(r, ci);
#endif
          }
#ifdef EXTRA_HYDRO_LOOP
          else if (t->subtype == task_subtype_gradient)
            runner_doself1_gradient(r, ci);
#endif
          else if (t->subtype == task_subtype_force)
            runner_doself2_force(r, ci);
          else if (t->subtype == task_subtype_grav)
            runner_doself_grav(r, ci, 1);
          else if (t->subtype == task_subtype_external_grav)
            runner_do_grav_external(r, ci, 1);
          else
            error("Unknown/invalid task subtype (%d).", t->subtype);
          break;

        case task_type_pair:
          if (t->subtype == task_subtype_density)
            runner_dopair1_density(r, ci, cj);
#ifdef EXTRA_HYDRO_LOOP
          else if (t->subtype == task_subtype_gradient)
            runner_dopair1_gradient(r, ci, cj);
#endif
          else if (t->subtype == task_subtype_force)
            runner_dopair2_force(r, ci, cj);
          else if (t->subtype == task_subtype_grav)
            runner_dopair_grav(r, ci, cj, 1);
          else
            error("Unknown/invalid task subtype (%d).", t->subtype);
          break;

        case task_type_sub_self:
          if (t->subtype == task_subtype_density)
            runner_dosub_self1_density(r, ci, 1);
#ifdef EXTRA_HYDRO_LOOP
          else if (t->subtype == task_subtype_gradient)
            runner_dosub_self1_gradient(r, ci, 1);
#endif
          else if (t->subtype == task_subtype_force)
            runner_dosub_self2_force(r, ci, 1);
          else if (t->subtype == task_subtype_grav)
            runner_dosub_grav(r, ci, cj, 1);
          else if (t->subtype == task_subtype_external_grav)
            runner_do_grav_external(r, ci, 1);
          else
            error("Unknown/invalid task subtype (%d).", t->subtype);
          break;

        case task_type_sub_pair:
          if (t->subtype == task_subtype_density)
            runner_dosub_pair1_density(r, ci, cj, t->flags, 1);
#ifdef EXTRA_HYDRO_LOOP
          else if (t->subtype == task_subtype_gradient)
            runner_dosub_pair1_gradient(r, ci, cj, t->flags, 1);
#endif
          else if (t->subtype == task_subtype_force)
            runner_dosub_pair2_force(r, ci, cj, t->flags, 1);
          else if (t->subtype == task_subtype_grav)
            runner_dosub_grav(r, ci, cj, 1);
          else
            error("Unknown/invalid task subtype (%d).", t->subtype);
          break;

        case task_type_sort:
          runner_do_sort(r, ci, t->flags, 1);
          break;
<<<<<<< HEAD
=======
        case task_type_init_grav:
          runner_do_init_grav(r, ci, 1);
          break;
        case task_type_init:
          runner_do_init(r, ci, 1);
          break;
>>>>>>> 055253a9
        case task_type_ghost:
          runner_do_ghost(r, ci, 1);
          break;
#ifdef EXTRA_HYDRO_LOOP
        case task_type_extra_ghost:
          runner_do_extra_ghost(r, ci, 1);
          break;
#endif
        case task_type_drift:
          runner_do_drift_particles(r, ci, 1);
          break;
        case task_type_kick1:
          runner_do_kick1(r, ci, 1);
          break;
        case task_type_kick2:
          if (!(e->policy & engine_policy_cooling))
            runner_do_end_force(r, ci, 1);
          runner_do_kick2(r, ci, 1);
          break;
        case task_type_timestep:
          runner_do_timestep(r, ci, 1);
          break;
#ifdef WITH_MPI
        case task_type_send:
          if (t->subtype == task_subtype_tend) {
            free(t->buff);
          }
          break;
        case task_type_recv:
          if (t->subtype == task_subtype_tend) {
            cell_unpack_ti_ends(ci, t->buff);
            free(t->buff);
          } else if (t->subtype == task_subtype_xv ||
                     t->subtype == task_subtype_rho) {
            runner_do_recv_part(r, ci, 1);
          } else if (t->subtype == task_subtype_gpart) {
            runner_do_recv_gpart(r, ci, 1);
          } else if (t->subtype == task_subtype_spart) {
            runner_do_recv_spart(r, ci, 1);
          } else if (t->subtype == task_subtype_multipole) {
            ci->ti_old_multipole = e->ti_current;
          } else {
            error("Unknown/invalid task subtype (%d).", t->subtype);
          }
          break;
#endif
        case task_type_grav_mm:
          // runner_do_grav_mm(r, t->ci, 1);
          break;
        case task_type_grav_down:
          runner_do_grav_down(r, t->ci, 1);
          break;
        case task_type_grav_top_level:
          // runner_do_grav_top_level(r);
          break;
        case task_type_grav_long_range:
          runner_do_grav_long_range(r, t->ci, 1);
          break;
        case task_type_cooling:
          if (e->policy & engine_policy_cooling) runner_do_end_force(r, ci, 1);
          runner_do_cooling(r, t->ci, 1);
          break;
        case task_type_sourceterms:
          runner_do_sourceterms(r, t->ci, 1);
          break;
        default:
          error("Unknown/invalid task type (%d).", t->type);
      }

/* Mark that we have run this task on these cells */
#ifdef SWIFT_DEBUG_CHECKS
      if (ci != NULL) {
        ci->tasks_executed[t->type]++;
        ci->subtasks_executed[t->subtype]++;
      }
      if (cj != NULL) {
        cj->tasks_executed[t->type]++;
        cj->subtasks_executed[t->subtype]++;
      }
#endif

      /* We're done with this task, see if we get a next one. */
      prev = t;
      t = scheduler_done(sched, t);

    } /* main loop. */
  }

  /* Be kind, rewind. */
  return NULL;
}<|MERGE_RESOLUTION|>--- conflicted
+++ resolved
@@ -479,8 +479,6 @@
 }
 
 /**
-<<<<<<< HEAD
-=======
  * @brief Initialize the multipoles before the gravity calculation.
  *
  * @param r The runner thread.
@@ -518,64 +516,6 @@
 }
 
 /**
- * @brief Initialize the particles before the density calculation.
- *
- * @param r The runner thread.
- * @param c The cell.
- * @param timer 1 if the time is to be recorded.
- */
-void runner_do_init(struct runner *r, struct cell *c, int timer) {
-
-  struct part *restrict parts = c->parts;
-  struct gpart *restrict gparts = c->gparts;
-  const int count = c->count;
-  const int gcount = c->gcount;
-  const struct engine *e = r->e;
-  const struct space *s = e->s;
-
-  TIMER_TIC;
-
-  /* Anything to do here? */
-  if (!cell_is_active(c, e)) return;
-
-  /* Recurse? */
-  if (c->split) {
-    for (int k = 0; k < 8; k++)
-      if (c->progeny[k] != NULL) runner_do_init(r, c->progeny[k], 0);
-  } else {
-
-    /* Loop over the parts in this cell. */
-    for (int i = 0; i < count; i++) {
-
-      /* Get a direct pointer on the part. */
-      struct part *restrict p = &parts[i];
-
-      if (part_is_active(p, e)) {
-
-        /* Get ready for a density calculation */
-        hydro_init_part(p, &s->hs);
-      }
-    }
-
-    /* Loop over the gparts in this cell. */
-    for (int i = 0; i < gcount; i++) {
-
-      /* Get a direct pointer on the part. */
-      struct gpart *restrict gp = &gparts[i];
-
-      if (gpart_is_active(gp, e)) {
-
-        /* Get ready for a density calculation */
-        gravity_init_gpart(gp);
-      }
-    }
-  }
-
-  if (timer) TIMER_TOC(timer_init);
-}
-
-/**
->>>>>>> 055253a9
  * @brief Intermediate task after the gradient loop that does final operations
  * on the gradient quantities and optionally slope limits the gradients
  *
@@ -1835,15 +1775,9 @@
         case task_type_sort:
           runner_do_sort(r, ci, t->flags, 1);
           break;
-<<<<<<< HEAD
-=======
         case task_type_init_grav:
           runner_do_init_grav(r, ci, 1);
           break;
-        case task_type_init:
-          runner_do_init(r, ci, 1);
-          break;
->>>>>>> 055253a9
         case task_type_ghost:
           runner_do_ghost(r, ci, 1);
           break;
