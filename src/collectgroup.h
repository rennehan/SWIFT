/*******************************************************************************
 * This file is part of SWIFT.
 * Copyright (c) 2017 Peter W. Draper (p.w.draper@durham.ac.uk)
 *
 * This program is free software: you can redistribute it and/or modify
 * it under the terms of the GNU Lesser General Public License as published
 * by the Free Software Foundation, either version 3 of the License, or
 * (at your option) any later version.
 *
 * This program is distributed in the hope that it will be useful,
 * but WITHOUT ANY WARRANTY; without even the implied warranty of
 * MERCHANTABILITY or FITNESS FOR A PARTICULAR PURPOSE.  See the
 * GNU General Public License for more details.
 *
 * You should have received a copy of the GNU Lesser General Public License
 * along with this program.  If not, see <http://www.gnu.org/licenses/>.
 *
 ******************************************************************************/
#ifndef SWIFT_COLLECTGROUP_H
#define SWIFT_COLLECTGROUP_H

/* Config parameters. */
#include "../config.h"

/* Standard headers. */
#include <stddef.h>

/* Local headers. */
#include "star_formation_logger_struct.h"
#include "timeline.h"

/* Forward declaration of engine struct (to avoid cyclic include). */
struct engine;

/* A collection of global quantities that can be processed at the same time. */
struct collectgroup1 {

  /* Number of particles updated */
  long long updated, g_updated, s_updated, b_updated;

  /* Number of particles inhibited */
  long long inhibited, g_inhibited, s_inhibited, b_inhibited;

  /* SFH logger */
  struct star_formation_history sfh;

  /* Times for the time-step */
  integertime_t ti_hydro_end_min, ti_hydro_end_max, ti_hydro_beg_max;
  integertime_t ti_gravity_end_min, ti_gravity_end_max, ti_gravity_beg_max;
  integertime_t ti_stars_end_min, ti_stars_end_max, ti_stars_beg_max;
  integertime_t ti_black_holes_end_min, ti_black_holes_end_max,
      ti_black_holes_beg_max;

  /* Force the engine to rebuild? */
  int forcerebuild;

  /* Totals of cells and tasks. */
  long long total_nr_cells;
  long long total_nr_tasks;

  /* Maximum value of actual tasks per cell across all ranks. */
  float tasks_per_cell_max;
};

void collectgroup_init(void);
void collectgroup1_apply(struct collectgroup1 *grp1, struct engine *e);
void collectgroup1_init(
    struct collectgroup1 *grp1, size_t updated, size_t g_updated,
<<<<<<< HEAD
    size_t s_updated, size_t inhibited, size_t g_inhibited, size_t s_inhibited,
    integertime_t ti_hydro_end_min, integertime_t ti_hydro_end_max,
    integertime_t ti_hydro_beg_max, integertime_t ti_gravity_end_min,
    integertime_t ti_gravity_end_max, integertime_t ti_gravity_beg_max,
    integertime_t ti_stars_end_min, integertime_t ti_stars_end_max,
    integertime_t ti_stars_beg_max, int forcerebuild, long long total_nr_cells,
    long long total_nr_tasks, float tasks_per_cell, struct star_formation_history sfh);
=======
    size_t s_updated, size_t b_updated, size_t inhibited, size_t g_inhibited,
    size_t s_inhibited, size_t b_inhibited, integertime_t ti_hydro_end_min,
    integertime_t ti_hydro_end_max, integertime_t ti_hydro_beg_max,
    integertime_t ti_gravity_end_min, integertime_t ti_gravity_end_max,
    integertime_t ti_gravity_beg_max, integertime_t ti_stars_end_min,
    integertime_t ti_stars_end_max, integertime_t ti_stars_beg_max,
    integertime_t ti_black_holes_end_min, integertime_t ti_black_holes_end_max,
    integertime_t ti_black_holes_beg_max, int forcerebuild,
    long long total_nr_cells, long long total_nr_tasks, float tasks_per_cell);
>>>>>>> 5e6fee87
void collectgroup1_reduce(struct collectgroup1 *grp1);

#endif /* SWIFT_COLLECTGROUP_H */<|MERGE_RESOLUTION|>--- conflicted
+++ resolved
@@ -66,15 +66,6 @@
 void collectgroup1_apply(struct collectgroup1 *grp1, struct engine *e);
 void collectgroup1_init(
     struct collectgroup1 *grp1, size_t updated, size_t g_updated,
-<<<<<<< HEAD
-    size_t s_updated, size_t inhibited, size_t g_inhibited, size_t s_inhibited,
-    integertime_t ti_hydro_end_min, integertime_t ti_hydro_end_max,
-    integertime_t ti_hydro_beg_max, integertime_t ti_gravity_end_min,
-    integertime_t ti_gravity_end_max, integertime_t ti_gravity_beg_max,
-    integertime_t ti_stars_end_min, integertime_t ti_stars_end_max,
-    integertime_t ti_stars_beg_max, int forcerebuild, long long total_nr_cells,
-    long long total_nr_tasks, float tasks_per_cell, struct star_formation_history sfh);
-=======
     size_t s_updated, size_t b_updated, size_t inhibited, size_t g_inhibited,
     size_t s_inhibited, size_t b_inhibited, integertime_t ti_hydro_end_min,
     integertime_t ti_hydro_end_max, integertime_t ti_hydro_beg_max,
@@ -83,8 +74,8 @@
     integertime_t ti_stars_end_max, integertime_t ti_stars_beg_max,
     integertime_t ti_black_holes_end_min, integertime_t ti_black_holes_end_max,
     integertime_t ti_black_holes_beg_max, int forcerebuild,
-    long long total_nr_cells, long long total_nr_tasks, float tasks_per_cell);
->>>>>>> 5e6fee87
+    long long total_nr_cells, long long total_nr_tasks, float tasks_per_cell,
+    struct star_formation_history sfh);
 void collectgroup1_reduce(struct collectgroup1 *grp1);
 
 #endif /* SWIFT_COLLECTGROUP_H */