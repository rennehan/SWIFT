/*******************************************************************************
 * This file is part of SWIFT.
 * Copyright (c) 2018 Peter W. Draper (p.w.draper@durham.ac.uk)
 *
 * This program is free software: you can redistribute it and/or modify
 * it under the terms of the GNU Lesser General Public License as published
 * by the Free Software Foundation, either version 3 of the License, or
 * (at your option) any later version.
 *
 * This program is distributed in the hope that it will be useful,
 * but WITHOUT ANY WARRANTY; without even the implied warranty of
 * MERCHANTABILITY or FITNESS FOR A PARTICULAR PURPOSE.  See the
 * GNU General Public License for more details.
 *
 * You should have received a copy of the GNU Lesser General Public License
 * along with this program.  If not, see <http://www.gnu.org/licenses/>.
 *
 ******************************************************************************/

/**
 *  @file restart.c
 *  @brief support for SWIFT restarts
 */

/* Config parameters. */
#include "../config.h"

/* Standard headers. */
#include <errno.h>
#include <glob.h>
#include <stdio.h>
#include <stdlib.h>
#include <string.h>
#include <sys/stat.h>
#include <unistd.h>

#include "engine.h"
#include "error.h"
#include "restart.h"
#include "version.h"

/* The signature for restart files. */
#define SWIFT_RESTART_SIGNATURE "SWIFT-restart-file"
#define SWIFT_RESTART_END_SIGNATURE "SWIFT-restart-file:end"

#define FNAMELEN 200
#define LABLEN 20

/* Structure for a dumped header. */
struct header {
  size_t len;             /* Total length of data in bytes. */
  char label[LABLEN + 1]; /* A label for data */
};

/**
 * @brief generate a name for a restart file.
 *
 * @param dir the directory of restart files.
 * @param basename the basename of the restart files.
 * @param nodeID a unique integer, usually the nodeID of the engine.
 * @param name pointer to a string to hold the result.
 * @param size length of name.
 *
 * @result 0 if the string was large enough.
 */
int restart_genname(const char *dir, const char *basename, int nodeID,
                    char *name, int size) {
  int n = snprintf(name, size, "%s/%s_%06d.rst", dir, basename, nodeID);
  return (n >= size);
}

/**
 * @brief locate all the restart files in the given directory with the given
 *        basename.
 * @param dir the directory of restart files.
 * @param basename the basename of the restart files.
 * @param nfiles the number of restart files located.
 *
 * @result pointer to an array of strings with all the filenames found,
 *         these should be collated using the current locale, i.e. sorted
 *         alphabetically (so make sure the filenames are zero padded to get
 *         numeric ordering). Release by calling restart_locate_free().
 */
char **restart_locate(const char *dir, const char *basename, int *nfiles) {
  *nfiles = 0;

  /* Construct the glob pattern for locating files. */
  char pattern[FNAMELEN];
  if (snprintf(pattern, FNAMELEN, "%s/%s_[0-9]*.rst", dir, basename) <
      FNAMELEN) {

    glob_t globbuf;
    char **files = NULL;
    if (glob(pattern, 0, NULL, &globbuf) == 0) {
      *nfiles = globbuf.gl_pathc;
      files = (char **)malloc(sizeof(char *) * *nfiles);
      for (int i = 0; i < *nfiles; i++) {
        files[i] = strdup(globbuf.gl_pathv[i]);
      }
    }

    globfree(&globbuf);
    return files;
  }
  error("Failed to construct pattern to locate restart files");

  return NULL;
}

/**
 * @brief Release the memory allocated to hold the restart file names.
 *
 * @param nfiles the number of restart files located.
 * @param files the list of filenames found in call to restart_locate().
 */
void restart_locate_free(int nfiles, char **files) {
  for (int i = 0; i < nfiles; i++) {
    free(files[i]);
  }
  free(files);
}

/**
 * @brief Write a restart file for the state of the given engine struct.
 *
 * @param e the engine with our state information.
 * @param filename name of the file to write the restart data to.
 */
void restart_write(struct engine *e, const char *filename) {

  FILE *stream = fopen(filename, "w");
  if (stream == NULL)
    error("Failed to open restart file: %s (%s)", filename, strerror(errno));

  /* Dump our signature and version. */
  restart_write_blocks((void *)SWIFT_RESTART_SIGNATURE,
                       strlen(SWIFT_RESTART_SIGNATURE), 1, stream, "signature",
                       "SWIFT signature");
  restart_write_blocks((void *)package_version(), strlen(package_version()), 1,
                       stream, "version", "SWIFT version");

  engine_struct_dump(e, stream);

  /* Just an END statement to spot truncated files. */
<<<<<<< HEAD
  restart_write_blocks(SWIFT_RESTART_END_SIGNATURE,
=======
  restart_write_blocks((void *)SWIFT_RESTART_END_SIGNATURE,
>>>>>>> 079f0ea3
                       strlen(SWIFT_RESTART_END_SIGNATURE), 1, stream,
                       "endsignature", "SWIFT end signature");

  fclose(stream);
}

/**
 * @brief Read a restart file to construct a saved engine struct state.
 *
 * @param e the engine to recover from the saved state.
 * @param filename name of the file containing the staved state.
 */
void restart_read(struct engine *e, const char *filename) {

  FILE *stream = fopen(filename, "r");
  if (stream == NULL)
    error("Failed to open restart file: %s (%s)", filename, strerror(errno));

  /* Get our version and signature back. These should match. */
  char signature[strlen(SWIFT_RESTART_SIGNATURE) + 1];
  int len = strlen(SWIFT_RESTART_SIGNATURE);
  restart_read_blocks(signature, len, 1, stream, NULL, "SWIFT signature");
  signature[len] = '\0';
  if (strncmp(signature, SWIFT_RESTART_SIGNATURE, len) != 0)
    error(
        "Do not recognise this as a SWIFT restart file, found '%s' "
        "expected '%s'",
        signature, SWIFT_RESTART_SIGNATURE);

  char version[FNAMELEN];
  len = strlen(package_version());
  restart_read_blocks(version, len, 1, stream, NULL, "SWIFT version");
  version[len] = '\0';

  /* It might work! */
  if (strncmp(version, package_version(), len) != 0)
    message(
        "WARNING: restoring from a different version of SWIFT.\n You have:"
        " '%s' and the restarts files are from: '%s'. This may fail"
        " badly.",
        package_version(), version);

  engine_struct_restore(e, stream);
  fclose(stream);
}

/**
 * @brief Read blocks of memory from a file stream into a memory location.
 *        Exits the application if the read fails and does nothing if the
 *        size is zero.
 *
 * @param ptr pointer to the memory
 * @param size size of a block
 * @param nblocks number of blocks to read
 * @param stream the file stream
 * @param label the label recovered for the block, needs to be at least 20
 *              characters, set to NULL if not required
 * @param errstr a context string to qualify any errors.
 */
void restart_read_blocks(void *ptr, size_t size, size_t nblocks, FILE *stream,
                         char *label, const char *errstr) {
  if (size > 0) {
    struct header head;
    size_t nread = fread(&head, sizeof(struct header), 1, stream);
    if (nread != 1)
      error("Failed to read the %s header from restart file (%s)", errstr,
            strerror(errno));

    /* Check that the stored length is the same as the expected one. */
    if (head.len != nblocks * size)
      error("Mismatched data length in restart file for %s (%zu != %zu)",
            errstr, head.len, nblocks * size);

    /* Return label, if required. */
    if (label != NULL) strncpy(label, head.label, LABLEN);

    nread = fread(ptr, size, nblocks, stream);
    if (nread != nblocks)
      error("Failed to restore %s from restart file (%s)", errstr,
            ferror(stream) ? strerror(errno) : "unexpected end of file");
  }
}

/**
 * @brief Write blocks of memory to a file stream from a memory location.
 *        Exits the application if the write fails and does nothing
 *        if the size is zero.
 *
 * @param ptr pointer to the memory
 * @param size the blocks
 * @param nblocks number of blocks to write
 * @param stream the file stream
 * @param label a label for the content, can only be 20 characters.
 * @param errstr a context string to qualify any errors.
 */
void restart_write_blocks(void *ptr, size_t size, size_t nblocks, FILE *stream,
                          const char *label, const char *errstr) {
  if (size > 0) {

    /* Add a preamble header. */
    struct header head;
    head.len = nblocks * size;
    strncpy(head.label, label, LABLEN);
    head.label[LABLEN] = '\0';

    /* Now dump it and the data. */
    size_t nwrite = fwrite(&head, sizeof(struct header), 1, stream);
    if (nwrite != 1)
      error("Failed to save %s header to restart file (%s)", errstr,
            strerror(errno));

    nwrite = fwrite(ptr, size, nblocks, stream);
    if (nwrite != nblocks)
      error("Failed to save %s to restart file (%s)", errstr, strerror(errno));
  }
}

/**
 * @brief check if the stop file exists in the given directory and optionally
 *        remove it if found.
 *
 * @param dir the directory of restart files.
 * @param cleanup remove the file if found. Should only do this from one rank
 *                once all ranks have tested this file.
 *
 * @result 1 if the file was found.
 */
int restart_stop_now(const char *dir, int cleanup) {
  static struct stat buf;
  char filename[FNAMELEN];
  strcpy(filename, dir);
  strcat(filename, "/stop");
  if (stat(filename, &buf) == 0) {
    if (cleanup && unlink(filename) != 0) {
      /* May not be fatal, so press on. */
      message("Failed to delete restart stop file (%s)", strerror(errno));
    }
    return 1;
  }
  return 0;
}<|MERGE_RESOLUTION|>--- conflicted
+++ resolved
@@ -142,11 +142,7 @@
   engine_struct_dump(e, stream);
 
   /* Just an END statement to spot truncated files. */
-<<<<<<< HEAD
-  restart_write_blocks(SWIFT_RESTART_END_SIGNATURE,
-=======
   restart_write_blocks((void *)SWIFT_RESTART_END_SIGNATURE,
->>>>>>> 079f0ea3
                        strlen(SWIFT_RESTART_END_SIGNATURE), 1, stream,
                        "endsignature", "SWIFT end signature");
 
