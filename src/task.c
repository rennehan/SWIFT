/*******************************************************************************
 * This file is part of SWIFT.
 * Copyright (c) 2012 Pedro Gonnet (pedro.gonnet@durham.ac.uk)
 *                    Matthieu Schaller (matthieu.schaller@durham.ac.uk)
 *               2015 Peter W. Draper (p.w.draper@durham.ac.uk)
 *               2016 John A. Regan (john.a.regan@durham.ac.uk)
 *                    Tom Theuns (tom.theuns@durham.ac.uk)
 *
 * This program is free software: you can redistribute it and/or modify
 * it under the terms of the GNU Lesser General Public License as published
 * by the Free Software Foundation, either version 3 of the License, or
 * (at your option) any later version.
 *
 * This program is distributed in the hope that it will be useful,
 * but WITHOUT ANY WARRANTY; without even the implied warranty of
 * MERCHANTABILITY or FITNESS FOR A PARTICULAR PURPOSE.  See the
 * GNU General Public License for more details.
 *
 * You should have received a copy of the GNU Lesser General Public License
 * along with this program.  If not, see <http://www.gnu.org/licenses/>.
 *
 ******************************************************************************/

/* Config parameters. */
#include "../config.h"

/* Some standard headers. */
#include <float.h>
#include <limits.h>
#include <sched.h>
#include <stdio.h>
#include <stdlib.h>
#include <string.h>

/* MPI headers. */
#ifdef WITH_MPI
#include <mpi.h>
#endif

/* This object's header. */
#include "task.h"

/* Local headers. */
#include "atomic.h"
#include "error.h"
#include "lock.h"

/* Task type names. */
const char *taskID_names[task_type_count] = {
<<<<<<< HEAD
    "none",      "sort",          "self",     "pair",    "sub",
    "init",      "ghost",         "drift",    "kick",    "kick_fixdt",
    "send",      "recv",          "grav_pp",  "grav_mm", "grav_up",
    "grav_down", "grav_external", "comm_root"};
=======
    "none",       "sort",      "self",          "pair",      "sub_self",
    "sub_pair",   "init",      "ghost",         "drift",     "kick",
    "kick_fixdt", "send",      "recv",          "grav_pp",   "grav_mm",
    "grav_up",    "grav_down", "grav_external", "part_sort", "gpart_sort",
    "split_cell", "rewait"};
>>>>>>> 35b13d49

const char *subtaskID_names[task_type_count] = {"none",  "density",
                                                "force", "grav"};

/**
 * @brief Computes the overlap between the parts array of two given cells.
 */

size_t task_cell_overlap(const struct cell *ci, const struct cell *cj) {
  if (ci == NULL || cj == NULL) return 0;
  if (ci->parts <= cj->parts &&
      ci->parts + ci->count >= cj->parts + cj->count) {
    return cj->count;
  } else if (cj->parts <= ci->parts &&
             cj->parts + cj->count >= ci->parts + ci->count) {
    return ci->count;
  }
  return 0;
}

/**
 * @brief Compute the Jaccard similarity of the data used by two
 *        different tasks.
 *
 * @param ta The first #task.
 * @param tb The second #task.
 */

float task_overlap(const struct task *ta, const struct task *tb) {
  /* First check if any of the two tasks are of a type that don't
     use cells. */
  if (ta == NULL || tb == NULL || ta->type == task_type_none ||
      tb->type == task_type_none)
    return 0.0f;

  /* Compute the union of the cell data. */
  size_t size_union = 0;
  if (ta->ci != NULL) size_union += ta->ci->count;
  if (ta->cj != NULL) size_union += ta->cj->count;
  if (tb->ci != NULL) size_union += tb->ci->count;
  if (tb->cj != NULL) size_union += tb->cj->count;

  /* Compute the intersection of the cell data. */
  const size_t size_intersect =
      task_cell_overlap(ta->ci, tb->ci) + task_cell_overlap(ta->ci, tb->cj) +
      task_cell_overlap(ta->cj, tb->ci) + task_cell_overlap(ta->cj, tb->cj);

  return ((float)size_intersect) / (size_union - size_intersect);
}

/**
 * @brief Unlock the cell held by this task.
 *
 * @param t The #task.
 */

void task_unlock(struct task *t) {

  /* Act based on task type. */
  switch (t->type) {
    case task_type_self:
    case task_type_sub_self:
    case task_type_sort:
      cell_unlocktree(t->ci);
      break;
    case task_type_pair:
    case task_type_sub_pair:
      cell_unlocktree(t->ci);
      cell_unlocktree(t->cj);
      break;
    case task_type_grav_pp:
    case task_type_grav_mm:
    case task_type_grav_down:
      cell_gunlocktree(t->ci);
      if (t->cj != NULL) cell_gunlocktree(t->cj);
      break;
    default:
      break;
  }
}

/**
 * @brief Try to lock the cells associated with this task.
 *
 * @param t the #task.
 */

int task_lock(struct task *t) {

  const int type = t->type;
  const int subtype = t->subtype;
  struct cell *ci = t->ci, *cj = t->cj;
#ifdef WITH_MPI
  int res = 0, err = 0;
  MPI_Status stat;
#endif

  switch (type) {

    /* Communication task? */
    case task_type_recv:
    case task_type_send:
#ifdef WITH_MPI
      /* Check the status of the MPI request. */
      if ((err = MPI_Test(&t->req, &res, &stat)) != MPI_SUCCESS) {
        char buff[MPI_MAX_ERROR_STRING];
        int len;
        MPI_Error_string(err, buff, &len);
        error("Failed to test request on send/recv task (tag=%i, %s).",
              t->flags, buff);
      }
      return res;
#else
      error("SWIFT was not compiled with MPI support.");
#endif
      break;

    case task_type_sort:
      if (cell_locktree(ci) != 0) return 0;
      break;

    case task_type_self:
    case task_type_sub_self:
      if (subtype == task_subtype_grav) {
        if (cell_glocktree(ci) != 0) return 0;
      } else {
        if (cell_locktree(ci) != 0) return 0;
      }
      break;

    case task_type_pair:
    case task_type_sub_pair:
      if (subtype == task_subtype_grav) {
        if (ci->ghold || cj->ghold) return 0;
        if (cell_glocktree(ci) != 0) return 0;
        if (cell_glocktree(cj) != 0) {
          cell_gunlocktree(ci);
          return 0;
        }
      } else {
        if (ci->hold || cj->hold) return 0;
        if (cell_locktree(ci) != 0) return 0;
        if (cell_locktree(cj) != 0) {
          cell_unlocktree(ci);
          return 0;
        }
      }
      break;

    default:
      break;
  }

  /* If we made it this far, we've got a lock. */
  return 1;
}

/**
 * @brief Remove all unlocks to tasks that are of the given type.
 *
 * @param t The #task.
 * @param type The task type ID to remove.
 */

void task_cleanunlock(struct task *t, int type) {

  int k;

  lock_lock(&t->lock);

  for (k = 0; k < t->nr_unlock_tasks; k++)
    if (t->unlock_tasks[k]->type == type) {
      t->nr_unlock_tasks -= 1;
      t->unlock_tasks[k] = t->unlock_tasks[t->nr_unlock_tasks];
    }

  lock_unlock_blind(&t->lock);
}

/**
 * @brief Remove an unlock_task from the given task.
 *
 * @param ta The unlocking #task.
 * @param tb The #task that will be unlocked.
 */

void task_rmunlock(struct task *ta, struct task *tb) {

  int k;

  lock_lock(&ta->lock);

  for (k = 0; k < ta->nr_unlock_tasks; k++)
    if (ta->unlock_tasks[k] == tb) {
      ta->nr_unlock_tasks -= 1;
      ta->unlock_tasks[k] = ta->unlock_tasks[ta->nr_unlock_tasks];
      lock_unlock_blind(&ta->lock);
      return;
    }
  error("Task not found.");
}

/**
 * @brief Remove an unlock_task from the given task.
 *
 * @param ta The unlocking #task.
 * @param tb The #task that will be unlocked.
 *
 * Differs from #task_rmunlock in that it will not fail if
 * the task @c tb is not in the unlocks of @c ta.
 */

void task_rmunlock_blind(struct task *ta, struct task *tb) {

  int k;

  lock_lock(&ta->lock);

  for (k = 0; k < ta->nr_unlock_tasks; k++)
    if (ta->unlock_tasks[k] == tb) {
      ta->nr_unlock_tasks -= 1;
      ta->unlock_tasks[k] = ta->unlock_tasks[ta->nr_unlock_tasks];
      break;
    }

  lock_unlock_blind(&ta->lock);
}

/**
 * @brief Prints the list of tasks contained in a given mask
 *
 * @param mask The mask to analyse
 */
void task_print_mask(unsigned int mask) {

  printf("task_print_mask: The tasks to run are [");
  for (int k = 1; k < task_type_count; k++)
    printf(" %s=%s", taskID_names[k], (mask & (1 << k)) ? "yes" : "no");
  printf(" ]\n");
}

/**
 * @brief Prints the list of subtasks contained in a given submask
 *
 * @param submask The submask to analyse
 */
void task_print_submask(unsigned int submask) {

  printf("task_print_submask: The subtasks to run are [");
  for (int k = 1; k < task_subtype_count; k++)
    printf(" %s=%s", subtaskID_names[k], (submask & (1 << k)) ? "yes" : "no");
  printf(" ]\n");
}<|MERGE_RESOLUTION|>--- conflicted
+++ resolved
@@ -47,21 +47,13 @@
 
 /* Task type names. */
 const char *taskID_names[task_type_count] = {
-<<<<<<< HEAD
     "none",      "sort",          "self",     "pair",    "sub",
     "init",      "ghost",         "drift",    "kick",    "kick_fixdt",
     "send",      "recv",          "grav_pp",  "grav_mm", "grav_up",
     "grav_down", "grav_external", "comm_root"};
-=======
-    "none",       "sort",      "self",          "pair",      "sub_self",
-    "sub_pair",   "init",      "ghost",         "drift",     "kick",
-    "kick_fixdt", "send",      "recv",          "grav_pp",   "grav_mm",
-    "grav_up",    "grav_down", "grav_external", "part_sort", "gpart_sort",
-    "split_cell", "rewait"};
->>>>>>> 35b13d49
-
-const char *subtaskID_names[task_type_count] = {"none",  "density",
-                                                "force", "grav"};
+
+const char *subtaskID_names[task_type_count] = {"none", "density", "force",
+                                                "grav"};
 
 /**
  * @brief Computes the overlap between the parts array of two given cells.
