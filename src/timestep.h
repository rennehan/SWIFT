/*******************************************************************************
 * This file is part of SWIFT.
 * Copyright (c) 2016 Matthieu Schaller (matthieu.schaller@durham.ac.uk)
 *
 * This program is free software: you can redistribute it and/or modify
 * it under the terms of the GNU Lesser General Public License as published
 * by the Free Software Foundation, either version 3 of the License, or
 * (at your option) any later version.
 *
 * This program is distributed in the hope that it will be useful,
 * but WITHOUT ANY WARRANTY; without even the implied warranty of
 * MERCHANTABILITY or FITNESS FOR A PARTICULAR PURPOSE.  See the
 * GNU General Public License for more details.
 *
 * You should have received a copy of the GNU Lesser General Public License
 * along with this program.  If not, see <http://www.gnu.org/licenses/>.
 *
 ******************************************************************************/
#ifndef SWIFT_TIMESTEP_H
#define SWIFT_TIMESTEP_H

/* Config parameters. */
#include "../config.h"

/* Local headers. */
#include "cooling.h"
#include "debug.h"
#include "timeline.h"

/**
 * @brief Compute a valid integer time-step form a given time-step
 *
 * @param new_dt The time-step to convert.
 * @param old_bin The old time bin.
 * @param ti_current The current time on the integer time-line.
 * @param time_base_inv The inverse of the system's minimal time-step.
 */
__attribute__((always_inline)) INLINE static integertime_t
make_integer_timestep(float new_dt, timebin_t old_bin, integertime_t ti_current,
                      double time_base_inv) {

  /* Convert to integer time */
  integertime_t new_dti = (integertime_t)(new_dt * time_base_inv);

  /* Current time-step */
  integertime_t current_dti = get_integer_timestep(old_bin);
  integertime_t ti_end = get_integer_time_end(ti_current, old_bin);

  /* Limit timestep increase */
  if (old_bin > 0) new_dti = min(new_dti, 2 * current_dti);

  /* Put this timestep on the time line */
  integertime_t dti_timeline = max_nr_timesteps;
  while (new_dti < dti_timeline) dti_timeline /= ((integertime_t)2);
  new_dti = dti_timeline;

  /* Make sure we are allowed to increase the timestep size */
  if (new_dti > current_dti) {
    if ((max_nr_timesteps - ti_end) % new_dti > 0) new_dti = current_dti;
  }

#ifdef SWIFT_DEBUG_CHECKS
  if (new_dti == 0) error("Computed an integer time-step of size 0");
#endif

  return new_dti;
}

/**
 * @brief Compute the new (integer) time-step of a given #gpart
 *
 * @param gp The #gpart.
 * @param e The #engine (used to get some constants).
 */
__attribute__((always_inline)) INLINE static integertime_t get_gpart_timestep(
    const struct gpart *restrict gp, const struct engine *restrict e) {

  float new_dt_self = FLT_MAX, new_dt_ext = FLT_MAX;

  if (e->policy & engine_policy_external_gravity)
    new_dt_ext = external_gravity_timestep(e->time, e->external_potential,
                                           e->physical_constants, gp);

  const float a_hydro[3] = {0.f, 0.f, 0.f};
  if (e->policy & engine_policy_self_gravity)
    new_dt_ext = gravity_compute_timestep_self(
        gp, a_hydro, e->gravity_properties, e->cosmology);

  /* Take the minimum of all */
  float new_dt = min(new_dt_self, new_dt_ext);

  /* Apply the maximal displacement constraint (FLT_MAX  if non-cosmological)*/
  new_dt = min(new_dt, e->dt_max_RMS_displacement);

  /* Apply cosmology correction (This is 1 if non-cosmological) */
  new_dt *= e->cosmology->time_step_factor;

  /* Limit timestep within the allowed range */
  new_dt = min(new_dt, e->dt_max);
  if (new_dt < e->dt_min)
    error("gpart (id=%lld) wants a time-step (%e) below dt_min (%e)",
          gp->id_or_neg_offset, new_dt, e->dt_min);

  /* Convert to integer time */
  const integertime_t new_dti = make_integer_timestep(
      new_dt, gp->time_bin, e->ti_current, e->time_base_inv);

  return new_dti;
}

/**
 * @brief Compute the new (integer) time-step of a given #part
 *
 * @param p The #part.
 * @param xp The #xpart partner of p.
 * @param e The #engine (used to get some constants).
 */
__attribute__((always_inline)) INLINE static integertime_t get_part_timestep(
    const struct part *restrict p, const struct xpart *restrict xp,
    const struct engine *restrict e) {

  /* Compute the next timestep (hydro condition) */
  const float new_dt_hydro =
      hydro_compute_timestep(p, xp, e->hydro_properties, e->cosmology);

  /* Compute the next timestep (cooling condition) */
  float new_dt_cooling = FLT_MAX;
  if (e->policy & engine_policy_cooling)
    new_dt_cooling =
        cooling_timestep(e->cooling_func, e->physical_constants, e->cosmology,
                         e->internal_units, e->hydro_properties, p, xp);

  /* Compute the next timestep (gravity condition) */
  float new_dt_grav = FLT_MAX, new_dt_self_grav = FLT_MAX,
        new_dt_ext_grav = FLT_MAX;
  if (p->gpart != NULL) {

    if (e->policy & engine_policy_external_gravity)
      new_dt_ext_grav = external_gravity_timestep(
          e->time, e->external_potential, e->physical_constants, p->gpart);

    if (e->policy & engine_policy_self_gravity)
      new_dt_self_grav = gravity_compute_timestep_self(
          p->gpart, p->a_hydro, e->gravity_properties, e->cosmology);

    new_dt_grav = min(new_dt_self_grav, new_dt_ext_grav);
  }

  /* Final time-step is minimum of hydro and gravity */
  float new_dt = min3(new_dt_hydro, new_dt_cooling, new_dt_grav);

  /* Limit change in smoothing length */
  const float dt_h_change =
      (p->force.h_dt != 0.0f)
          ? fabsf(e->hydro_properties->log_max_h_change * p->h / p->force.h_dt)
          : FLT_MAX;

  new_dt = min(new_dt, dt_h_change);

  /* Apply the maximal displacement constraint (FLT_MAX if non-cosmological)*/
  new_dt = min(new_dt, e->dt_max_RMS_displacement);

  /* Apply cosmology correction (This is 1 if non-cosmological) */
  new_dt *= e->cosmology->time_step_factor;

  /* Limit timestep within the allowed range */
  new_dt = min(new_dt, e->dt_max);

  if (new_dt < e->dt_min)
    error("part (id=%lld) wants a time-step (%e) below dt_min (%e)", p->id,
          new_dt, e->dt_min);

  /* Convert to integer time */
  const integertime_t new_dti = make_integer_timestep(
      new_dt, p->time_bin, e->ti_current, e->time_base_inv);

  return new_dti;
}

/**
 * @brief Compute the new (integer) time-step of a given #spart
 *
 * @param sp The #spart.
 * @param e The #engine (used to get some constants).
 */
__attribute__((always_inline)) INLINE static integertime_t get_spart_timestep(
    const struct spart *restrict sp, const struct engine *restrict e) {

  /* Stellar time-step */
  float new_dt_stars = stars_compute_timestep(sp);

  /* Gravity time-step */
  float new_dt_self = FLT_MAX, new_dt_ext = FLT_MAX;

  if (e->policy & engine_policy_external_gravity)
    new_dt_ext = external_gravity_timestep(e->time, e->external_potential,
                                           e->physical_constants, sp->gpart);

  const float a_hydro[3] = {0.f, 0.f, 0.f};
  if (e->policy & engine_policy_self_gravity)
    new_dt_self = gravity_compute_timestep_self(
        sp->gpart, a_hydro, e->gravity_properties, e->cosmology);

  /* Limit change in smoothing length */
<<<<<<< HEAD
  const float dt_h_change =
      (sp->feedback.h_dt != 0.0f)
          ? fabsf(e->stars_properties->log_max_h_change * sp->h / sp->feedback.h_dt)
          : FLT_MAX;

  /* Take the minimum of all */
  float new_dt = min3(new_dt_stars, new_dt_self, new_dt_ext);
  new_dt = min(new_dt, dt_h_change);
=======
  const float dt_h_change = (sp->feedback.h_dt != 0.0f)
                                ? fabsf(e->stars_properties->log_max_h_change *
                                        sp->h / sp->feedback.h_dt)
                                : FLT_MAX;

  /* Take the minimum of all */
  float new_dt = min4(new_dt_stars, new_dt_self, new_dt_ext, dt_h_change);
>>>>>>> 49276852

  /* Apply the maximal displacement constraint (FLT_MAX  if non-cosmological)*/
  new_dt = min(new_dt, e->dt_max_RMS_displacement);

  /* Apply cosmology correction (This is 1 if non-cosmological) */
  new_dt *= e->cosmology->time_step_factor;

  /* Limit timestep within the allowed range */
  new_dt = min(new_dt, e->dt_max);
  if (new_dt < e->dt_min) {
    error("spart (id=%lld) wants a time-step (%e) below dt_min (%e)", sp->id,
          new_dt, e->dt_min);
  }

  /* Convert to integer time */
  const integertime_t new_dti = make_integer_timestep(
      new_dt, sp->time_bin, e->ti_current, e->time_base_inv);

  return new_dti;
}

#endif /* SWIFT_TIMESTEP_H */<|MERGE_RESOLUTION|>--- conflicted
+++ resolved
@@ -202,16 +202,6 @@
         sp->gpart, a_hydro, e->gravity_properties, e->cosmology);
 
   /* Limit change in smoothing length */
-<<<<<<< HEAD
-  const float dt_h_change =
-      (sp->feedback.h_dt != 0.0f)
-          ? fabsf(e->stars_properties->log_max_h_change * sp->h / sp->feedback.h_dt)
-          : FLT_MAX;
-
-  /* Take the minimum of all */
-  float new_dt = min3(new_dt_stars, new_dt_self, new_dt_ext);
-  new_dt = min(new_dt, dt_h_change);
-=======
   const float dt_h_change = (sp->feedback.h_dt != 0.0f)
                                 ? fabsf(e->stars_properties->log_max_h_change *
                                         sp->h / sp->feedback.h_dt)
@@ -219,7 +209,6 @@
 
   /* Take the minimum of all */
   float new_dt = min4(new_dt_stars, new_dt_self, new_dt_ext, dt_h_change);
->>>>>>> 49276852
 
   /* Apply the maximal displacement constraint (FLT_MAX  if non-cosmological)*/
   new_dt = min(new_dt, e->dt_max_RMS_displacement);
